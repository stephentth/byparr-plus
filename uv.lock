version = 1
revision = 3
requires-python = ">=3.12, <4.0"

[[package]]
name = "annotated-types"
version = "0.7.0"
source = { registry = "https://pypi.org/simple" }
sdist = { url = "https://files.pythonhosted.org/packages/ee/67/531ea369ba64dcff5ec9c3402f9f51bf748cec26dde048a2f973a4eea7f5/annotated_types-0.7.0.tar.gz", hash = "sha256:aff07c09a53a08bc8cfccb9c85b05f1aa9a2a6f23728d790723543408344ce89", size = 16081, upload-time = "2024-05-20T21:33:25.928Z" }
wheels = [
    { url = "https://files.pythonhosted.org/packages/78/b6/6307fbef88d9b5ee7421e68d78a9f162e0da4900bc5f5793f6d3d0e34fb8/annotated_types-0.7.0-py3-none-any.whl", hash = "sha256:1f02e8b43a8fbbc3f3e0d4f0f4bfc8131bcb4eebe8849b8e5c773f3a1c582a53", size = 13643, upload-time = "2024-05-20T21:33:24.1Z" },
]

[[package]]
name = "anyio"
version = "4.8.0"
source = { registry = "https://pypi.org/simple" }
dependencies = [
    { name = "idna" },
    { name = "sniffio" },
    { name = "typing-extensions", marker = "python_full_version < '3.13'" },
]
sdist = { url = "https://files.pythonhosted.org/packages/a3/73/199a98fc2dae33535d6b8e8e6ec01f8c1d76c9adb096c6b7d64823038cde/anyio-4.8.0.tar.gz", hash = "sha256:1d9fe889df5212298c0c0723fa20479d1b94883a2df44bd3897aa91083316f7a", size = 181126, upload-time = "2025-01-05T13:13:11.095Z" }
wheels = [
    { url = "https://files.pythonhosted.org/packages/46/eb/e7f063ad1fec6b3178a3cd82d1a3c4de82cccf283fc42746168188e1cdd5/anyio-4.8.0-py3-none-any.whl", hash = "sha256:b5011f270ab5eb0abf13385f851315585cc37ef330dd88e27ec3d34d651fd47a", size = 96041, upload-time = "2025-01-05T13:13:07.985Z" },
]

[[package]]
name = "attrs"
version = "25.3.0"
source = { registry = "https://pypi.org/simple" }
sdist = { url = "https://files.pythonhosted.org/packages/5a/b0/1367933a8532ee6ff8d63537de4f1177af4bff9f3e829baf7331f595bb24/attrs-25.3.0.tar.gz", hash = "sha256:75d7cefc7fb576747b2c81b4442d4d4a1ce0900973527c011d1030fd3bf4af1b", size = 812032, upload-time = "2025-03-13T11:10:22.779Z" }
wheels = [
    { url = "https://files.pythonhosted.org/packages/77/06/bb80f5f86020c4551da315d78b3ab75e8228f89f0162f2c3a819e407941a/attrs-25.3.0-py3-none-any.whl", hash = "sha256:427318ce031701fea540783410126f03899a97ffc6f61596ad581ac2e40e3bc3", size = 63815, upload-time = "2025-03-13T11:10:21.14Z" },
]

[[package]]
name = "beautifulsoup4"
version = "4.13.4"
source = { registry = "https://pypi.org/simple" }
dependencies = [
    { name = "soupsieve" },
    { name = "typing-extensions" },
]
sdist = { url = "https://files.pythonhosted.org/packages/d8/e4/0c4c39e18fd76d6a628d4dd8da40543d136ce2d1752bd6eeeab0791f4d6b/beautifulsoup4-4.13.4.tar.gz", hash = "sha256:dbb3c4e1ceae6aefebdaf2423247260cd062430a410e38c66f2baa50a8437195", size = 621067, upload-time = "2025-04-15T17:05:13.836Z" }
wheels = [
    { url = "https://files.pythonhosted.org/packages/50/cd/30110dc0ffcf3b131156077b90e9f60ed75711223f306da4db08eff8403b/beautifulsoup4-4.13.4-py3-none-any.whl", hash = "sha256:9bbbb14bfde9d79f38b8cd5f8c7c85f4b8f2523190ebed90e950a8dea4cb1c4b", size = 187285, upload-time = "2025-04-15T17:05:12.221Z" },
]

[[package]]
name = "behave"
version = "1.2.6"
source = { registry = "https://pypi.org/simple" }
dependencies = [
    { name = "parse" },
    { name = "parse-type" },
    { name = "six" },
]
sdist = { url = "https://files.pythonhosted.org/packages/c8/4b/d0a8c23b6c8985e5544ea96d27105a273ea22051317f850c2cdbf2029fe4/behave-1.2.6.tar.gz", hash = "sha256:b9662327aa53294c1351b0a9c369093ccec1d21026f050c3bd9b3e5cccf81a86", size = 701696, upload-time = "2018-02-25T20:06:38.851Z" }
wheels = [
    { url = "https://files.pythonhosted.org/packages/a8/6c/ec9169548b6c4cb877aaa6773408ca08ae2a282805b958dbc163cb19822d/behave-1.2.6-py2.py3-none-any.whl", hash = "sha256:ebda1a6c9e5bfe95c5f9f0a2794e01c7098b3dde86c10a95d8621c5907ff6f1c", size = 136779, upload-time = "2018-02-25T20:06:34.436Z" },
]

[[package]]
name = "byparr"
version = "0.1.0"
source = { virtual = "." }
dependencies = [
    { name = "fastapi", extra = ["standard"] },
    { name = "pyautogui" },
    { name = "pydantic" },
    { name = "seleniumbase" },
    { name = "uvicorn" },
]

[package.dev-dependencies]
dev = [
    { name = "deptry" },
    { name = "ruff" },
]
test = [
    { name = "httpx" },
    { name = "pytest-asyncio" },
    { name = "pytest-progress" },
    { name = "pytest-retry" },
]

[package.metadata]
requires-dist = [
<<<<<<< HEAD
    { name = "fastapi", extras = ["standard"], specifier = "==0.115.*" },
    { name = "pyautogui", specifier = "==0.9.*" },
    { name = "pydantic", specifier = "==2.11.*" },
    { name = "seleniumbase", specifier = "==4.*" },
=======
    { name = "fastapi", extras = ["standard"], specifier = "==0.116.1" },
    { name = "pyautogui", specifier = "==0.9.54" },
    { name = "pydantic", specifier = "==2.11.7" },
    { name = "seleniumbase", specifier = "==4.40.8" },
>>>>>>> 58ebb5a3
    { name = "uvicorn", specifier = "==0.35.0" },
]

[package.metadata.requires-dev]
dev = [
    { name = "deptry", specifier = "==0.23.1" },
    { name = "ruff", specifier = "==0.12.7" },
]
test = [
    { name = "httpx", specifier = "==0.28.1" },
    { name = "pytest-asyncio", specifier = "==1.1.0" },
    { name = "pytest-progress", specifier = "==1.3.0" },
    { name = "pytest-retry", specifier = "==1.7.0" },
]

[[package]]
name = "certifi"
version = "2025.8.3"
source = { registry = "https://pypi.org/simple" }
sdist = { url = "https://files.pythonhosted.org/packages/dc/67/960ebe6bf230a96cda2e0abcf73af550ec4f090005363542f0765df162e0/certifi-2025.8.3.tar.gz", hash = "sha256:e564105f78ded564e3ae7c923924435e1daa7463faeab5bb932bc53ffae63407", size = 162386, upload-time = "2025-08-03T03:07:47.08Z" }
wheels = [
    { url = "https://files.pythonhosted.org/packages/e5/48/1549795ba7742c948d2ad169c1c8cdbae65bc450d6cd753d124b17c8cd32/certifi-2025.8.3-py3-none-any.whl", hash = "sha256:f6c12493cfb1b06ba2ff328595af9350c65d6644968e5d3a2ffd78699af217a5", size = 161216, upload-time = "2025-08-03T03:07:45.777Z" },
]

[[package]]
name = "cffi"
version = "1.17.1"
source = { registry = "https://pypi.org/simple" }
dependencies = [
    { name = "pycparser" },
]
sdist = { url = "https://files.pythonhosted.org/packages/fc/97/c783634659c2920c3fc70419e3af40972dbaf758daa229a7d6ea6135c90d/cffi-1.17.1.tar.gz", hash = "sha256:1c39c6016c32bc48dd54561950ebd6836e1670f2ae46128f67cf49e789c52824", size = 516621, upload-time = "2024-09-04T20:45:21.852Z" }
wheels = [
    { url = "https://files.pythonhosted.org/packages/86/c5/28b2d6f799ec0bdecf44dced2ec5ed43e0eb63097b0f58c293583b406582/cffi-1.17.1-cp312-cp312-win32.whl", hash = "sha256:a08d7e755f8ed21095a310a693525137cfe756ce62d066e53f502a83dc550f65", size = 172448, upload-time = "2024-09-04T20:44:26.208Z" },
    { url = "https://files.pythonhosted.org/packages/50/b9/db34c4755a7bd1cb2d1603ac3863f22bcecbd1ba29e5ee841a4bc510b294/cffi-1.17.1-cp312-cp312-win_amd64.whl", hash = "sha256:51392eae71afec0d0c8fb1a53b204dbb3bcabcb3c9b807eedf3e1e6ccf2de903", size = 181976, upload-time = "2024-09-04T20:44:27.578Z" },
    { url = "https://files.pythonhosted.org/packages/bf/ee/f94057fa6426481d663b88637a9a10e859e492c73d0384514a17d78ee205/cffi-1.17.1-cp313-cp313-win32.whl", hash = "sha256:e03eab0a8677fa80d646b5ddece1cbeaf556c313dcfac435ba11f107ba117b5d", size = 172475, upload-time = "2024-09-04T20:44:43.733Z" },
    { url = "https://files.pythonhosted.org/packages/7c/fc/6a8cb64e5f0324877d503c854da15d76c1e50eb722e320b15345c4d0c6de/cffi-1.17.1-cp313-cp313-win_amd64.whl", hash = "sha256:f6a16c31041f09ead72d69f583767292f750d24913dadacf5756b966aacb3f1a", size = 182009, upload-time = "2024-09-04T20:44:45.309Z" },
]

[[package]]
name = "chardet"
version = "5.2.0"
source = { registry = "https://pypi.org/simple" }
sdist = { url = "https://files.pythonhosted.org/packages/f3/0d/f7b6ab21ec75897ed80c17d79b15951a719226b9fababf1e40ea74d69079/chardet-5.2.0.tar.gz", hash = "sha256:1b3b6ff479a8c414bc3fa2c0852995695c4a026dcd6d0633b2dd092ca39c1cf7", size = 2069618, upload-time = "2023-08-01T19:23:02.662Z" }
wheels = [
    { url = "https://files.pythonhosted.org/packages/38/6f/f5fbc992a329ee4e0f288c1fe0e2ad9485ed064cac731ed2fe47dcc38cbf/chardet-5.2.0-py3-none-any.whl", hash = "sha256:e1cf59446890a00105fe7b7912492ea04b6e6f06d4b742b2c788469e34c82970", size = 199385, upload-time = "2023-08-01T19:23:00.661Z" },
]

[[package]]
name = "charset-normalizer"
version = "3.4.2"
source = { registry = "https://pypi.org/simple" }
sdist = { url = "https://files.pythonhosted.org/packages/e4/33/89c2ced2b67d1c2a61c19c6751aa8902d46ce3dacb23600a283619f5a12d/charset_normalizer-3.4.2.tar.gz", hash = "sha256:5baececa9ecba31eff645232d59845c07aa030f0c81ee70184a90d35099a0e63", size = 126367, upload-time = "2025-05-02T08:34:42.01Z" }
wheels = [
    { url = "https://files.pythonhosted.org/packages/d7/a4/37f4d6035c89cac7930395a35cc0f1b872e652eaafb76a6075943754f095/charset_normalizer-3.4.2-cp312-cp312-macosx_10_13_universal2.whl", hash = "sha256:0c29de6a1a95f24b9a1aa7aefd27d2487263f00dfd55a77719b530788f75cff7", size = 199936, upload-time = "2025-05-02T08:32:33.712Z" },
    { url = "https://files.pythonhosted.org/packages/ee/8a/1a5e33b73e0d9287274f899d967907cd0bf9c343e651755d9307e0dbf2b3/charset_normalizer-3.4.2-cp312-cp312-manylinux_2_17_aarch64.manylinux2014_aarch64.whl", hash = "sha256:cddf7bd982eaa998934a91f69d182aec997c6c468898efe6679af88283b498d3", size = 143790, upload-time = "2025-05-02T08:32:35.768Z" },
    { url = "https://files.pythonhosted.org/packages/66/52/59521f1d8e6ab1482164fa21409c5ef44da3e9f653c13ba71becdd98dec3/charset_normalizer-3.4.2-cp312-cp312-manylinux_2_17_ppc64le.manylinux2014_ppc64le.whl", hash = "sha256:fcbe676a55d7445b22c10967bceaaf0ee69407fbe0ece4d032b6eb8d4565982a", size = 153924, upload-time = "2025-05-02T08:32:37.284Z" },
    { url = "https://files.pythonhosted.org/packages/86/2d/fb55fdf41964ec782febbf33cb64be480a6b8f16ded2dbe8db27a405c09f/charset_normalizer-3.4.2-cp312-cp312-manylinux_2_17_s390x.manylinux2014_s390x.whl", hash = "sha256:d41c4d287cfc69060fa91cae9683eacffad989f1a10811995fa309df656ec214", size = 146626, upload-time = "2025-05-02T08:32:38.803Z" },
    { url = "https://files.pythonhosted.org/packages/8c/73/6ede2ec59bce19b3edf4209d70004253ec5f4e319f9a2e3f2f15601ed5f7/charset_normalizer-3.4.2-cp312-cp312-manylinux_2_17_x86_64.manylinux2014_x86_64.whl", hash = "sha256:4e594135de17ab3866138f496755f302b72157d115086d100c3f19370839dd3a", size = 148567, upload-time = "2025-05-02T08:32:40.251Z" },
    { url = "https://files.pythonhosted.org/packages/09/14/957d03c6dc343c04904530b6bef4e5efae5ec7d7990a7cbb868e4595ee30/charset_normalizer-3.4.2-cp312-cp312-manylinux_2_5_i686.manylinux1_i686.manylinux_2_17_i686.manylinux2014_i686.whl", hash = "sha256:cf713fe9a71ef6fd5adf7a79670135081cd4431c2943864757f0fa3a65b1fafd", size = 150957, upload-time = "2025-05-02T08:32:41.705Z" },
    { url = "https://files.pythonhosted.org/packages/0d/c8/8174d0e5c10ccebdcb1b53cc959591c4c722a3ad92461a273e86b9f5a302/charset_normalizer-3.4.2-cp312-cp312-musllinux_1_2_aarch64.whl", hash = "sha256:a370b3e078e418187da8c3674eddb9d983ec09445c99a3a263c2011993522981", size = 145408, upload-time = "2025-05-02T08:32:43.709Z" },
    { url = "https://files.pythonhosted.org/packages/58/aa/8904b84bc8084ac19dc52feb4f5952c6df03ffb460a887b42615ee1382e8/charset_normalizer-3.4.2-cp312-cp312-musllinux_1_2_i686.whl", hash = "sha256:a955b438e62efdf7e0b7b52a64dc5c3396e2634baa62471768a64bc2adb73d5c", size = 153399, upload-time = "2025-05-02T08:32:46.197Z" },
    { url = "https://files.pythonhosted.org/packages/c2/26/89ee1f0e264d201cb65cf054aca6038c03b1a0c6b4ae998070392a3ce605/charset_normalizer-3.4.2-cp312-cp312-musllinux_1_2_ppc64le.whl", hash = "sha256:7222ffd5e4de8e57e03ce2cef95a4c43c98fcb72ad86909abdfc2c17d227fc1b", size = 156815, upload-time = "2025-05-02T08:32:48.105Z" },
    { url = "https://files.pythonhosted.org/packages/fd/07/68e95b4b345bad3dbbd3a8681737b4338ff2c9df29856a6d6d23ac4c73cb/charset_normalizer-3.4.2-cp312-cp312-musllinux_1_2_s390x.whl", hash = "sha256:bee093bf902e1d8fc0ac143c88902c3dfc8941f7ea1d6a8dd2bcb786d33db03d", size = 154537, upload-time = "2025-05-02T08:32:49.719Z" },
    { url = "https://files.pythonhosted.org/packages/77/1a/5eefc0ce04affb98af07bc05f3bac9094513c0e23b0562d64af46a06aae4/charset_normalizer-3.4.2-cp312-cp312-musllinux_1_2_x86_64.whl", hash = "sha256:dedb8adb91d11846ee08bec4c8236c8549ac721c245678282dcb06b221aab59f", size = 149565, upload-time = "2025-05-02T08:32:51.404Z" },
    { url = "https://files.pythonhosted.org/packages/37/a0/2410e5e6032a174c95e0806b1a6585eb21e12f445ebe239fac441995226a/charset_normalizer-3.4.2-cp312-cp312-win32.whl", hash = "sha256:db4c7bf0e07fc3b7d89ac2a5880a6a8062056801b83ff56d8464b70f65482b6c", size = 98357, upload-time = "2025-05-02T08:32:53.079Z" },
    { url = "https://files.pythonhosted.org/packages/6c/4f/c02d5c493967af3eda9c771ad4d2bbc8df6f99ddbeb37ceea6e8716a32bc/charset_normalizer-3.4.2-cp312-cp312-win_amd64.whl", hash = "sha256:5a9979887252a82fefd3d3ed2a8e3b937a7a809f65dcb1e068b090e165bbe99e", size = 105776, upload-time = "2025-05-02T08:32:54.573Z" },
    { url = "https://files.pythonhosted.org/packages/ea/12/a93df3366ed32db1d907d7593a94f1fe6293903e3e92967bebd6950ed12c/charset_normalizer-3.4.2-cp313-cp313-macosx_10_13_universal2.whl", hash = "sha256:926ca93accd5d36ccdabd803392ddc3e03e6d4cd1cf17deff3b989ab8e9dbcf0", size = 199622, upload-time = "2025-05-02T08:32:56.363Z" },
    { url = "https://files.pythonhosted.org/packages/04/93/bf204e6f344c39d9937d3c13c8cd5bbfc266472e51fc8c07cb7f64fcd2de/charset_normalizer-3.4.2-cp313-cp313-manylinux_2_17_aarch64.manylinux2014_aarch64.whl", hash = "sha256:eba9904b0f38a143592d9fc0e19e2df0fa2e41c3c3745554761c5f6447eedabf", size = 143435, upload-time = "2025-05-02T08:32:58.551Z" },
    { url = "https://files.pythonhosted.org/packages/22/2a/ea8a2095b0bafa6c5b5a55ffdc2f924455233ee7b91c69b7edfcc9e02284/charset_normalizer-3.4.2-cp313-cp313-manylinux_2_17_ppc64le.manylinux2014_ppc64le.whl", hash = "sha256:3fddb7e2c84ac87ac3a947cb4e66d143ca5863ef48e4a5ecb83bd48619e4634e", size = 153653, upload-time = "2025-05-02T08:33:00.342Z" },
    { url = "https://files.pythonhosted.org/packages/b6/57/1b090ff183d13cef485dfbe272e2fe57622a76694061353c59da52c9a659/charset_normalizer-3.4.2-cp313-cp313-manylinux_2_17_s390x.manylinux2014_s390x.whl", hash = "sha256:98f862da73774290f251b9df8d11161b6cf25b599a66baf087c1ffe340e9bfd1", size = 146231, upload-time = "2025-05-02T08:33:02.081Z" },
    { url = "https://files.pythonhosted.org/packages/e2/28/ffc026b26f441fc67bd21ab7f03b313ab3fe46714a14b516f931abe1a2d8/charset_normalizer-3.4.2-cp313-cp313-manylinux_2_17_x86_64.manylinux2014_x86_64.whl", hash = "sha256:6c9379d65defcab82d07b2a9dfbfc2e95bc8fe0ebb1b176a3190230a3ef0e07c", size = 148243, upload-time = "2025-05-02T08:33:04.063Z" },
    { url = "https://files.pythonhosted.org/packages/c0/0f/9abe9bd191629c33e69e47c6ef45ef99773320e9ad8e9cb08b8ab4a8d4cb/charset_normalizer-3.4.2-cp313-cp313-manylinux_2_5_i686.manylinux1_i686.manylinux_2_17_i686.manylinux2014_i686.whl", hash = "sha256:e635b87f01ebc977342e2697d05b56632f5f879a4f15955dfe8cef2448b51691", size = 150442, upload-time = "2025-05-02T08:33:06.418Z" },
    { url = "https://files.pythonhosted.org/packages/67/7c/a123bbcedca91d5916c056407f89a7f5e8fdfce12ba825d7d6b9954a1a3c/charset_normalizer-3.4.2-cp313-cp313-musllinux_1_2_aarch64.whl", hash = "sha256:1c95a1e2902a8b722868587c0e1184ad5c55631de5afc0eb96bc4b0d738092c0", size = 145147, upload-time = "2025-05-02T08:33:08.183Z" },
    { url = "https://files.pythonhosted.org/packages/ec/fe/1ac556fa4899d967b83e9893788e86b6af4d83e4726511eaaad035e36595/charset_normalizer-3.4.2-cp313-cp313-musllinux_1_2_i686.whl", hash = "sha256:ef8de666d6179b009dce7bcb2ad4c4a779f113f12caf8dc77f0162c29d20490b", size = 153057, upload-time = "2025-05-02T08:33:09.986Z" },
    { url = "https://files.pythonhosted.org/packages/2b/ff/acfc0b0a70b19e3e54febdd5301a98b72fa07635e56f24f60502e954c461/charset_normalizer-3.4.2-cp313-cp313-musllinux_1_2_ppc64le.whl", hash = "sha256:32fc0341d72e0f73f80acb0a2c94216bd704f4f0bce10aedea38f30502b271ff", size = 156454, upload-time = "2025-05-02T08:33:11.814Z" },
    { url = "https://files.pythonhosted.org/packages/92/08/95b458ce9c740d0645feb0e96cea1f5ec946ea9c580a94adfe0b617f3573/charset_normalizer-3.4.2-cp313-cp313-musllinux_1_2_s390x.whl", hash = "sha256:289200a18fa698949d2b39c671c2cc7a24d44096784e76614899a7ccf2574b7b", size = 154174, upload-time = "2025-05-02T08:33:13.707Z" },
    { url = "https://files.pythonhosted.org/packages/78/be/8392efc43487ac051eee6c36d5fbd63032d78f7728cb37aebcc98191f1ff/charset_normalizer-3.4.2-cp313-cp313-musllinux_1_2_x86_64.whl", hash = "sha256:4a476b06fbcf359ad25d34a057b7219281286ae2477cc5ff5e3f70a246971148", size = 149166, upload-time = "2025-05-02T08:33:15.458Z" },
    { url = "https://files.pythonhosted.org/packages/44/96/392abd49b094d30b91d9fbda6a69519e95802250b777841cf3bda8fe136c/charset_normalizer-3.4.2-cp313-cp313-win32.whl", hash = "sha256:aaeeb6a479c7667fbe1099af9617c83aaca22182d6cf8c53966491a0f1b7ffb7", size = 98064, upload-time = "2025-05-02T08:33:17.06Z" },
    { url = "https://files.pythonhosted.org/packages/e9/b0/0200da600134e001d91851ddc797809e2fe0ea72de90e09bec5a2fbdaccb/charset_normalizer-3.4.2-cp313-cp313-win_amd64.whl", hash = "sha256:aa6af9e7d59f9c12b33ae4e9450619cf2488e2bbe9b44030905877f0b2324980", size = 105641, upload-time = "2025-05-02T08:33:18.753Z" },
    { url = "https://files.pythonhosted.org/packages/20/94/c5790835a017658cbfabd07f3bfb549140c3ac458cfc196323996b10095a/charset_normalizer-3.4.2-py3-none-any.whl", hash = "sha256:7f56930ab0abd1c45cd15be65cc741c28b1c9a34876ce8c17a2fa107810c0af0", size = 52626, upload-time = "2025-05-02T08:34:40.053Z" },
]

[[package]]
name = "click"
version = "8.1.8"
source = { registry = "https://pypi.org/simple" }
dependencies = [
    { name = "colorama", marker = "sys_platform == 'win32'" },
]
sdist = { url = "https://files.pythonhosted.org/packages/b9/2e/0090cbf739cee7d23781ad4b89a9894a41538e4fcf4c31dcdd705b78eb8b/click-8.1.8.tar.gz", hash = "sha256:ed53c9d8990d83c2a27deae68e4ee337473f6330c040a31d4225c9574d16096a", size = 226593, upload-time = "2024-12-21T18:38:44.339Z" }
wheels = [
    { url = "https://files.pythonhosted.org/packages/7e/d4/7ebdbd03970677812aac39c869717059dbb71a4cfc033ca6e5221787892c/click-8.1.8-py3-none-any.whl", hash = "sha256:63c132bbbed01578a06712a2d1f497bb62d9c1c0d329b7903a866228027263b2", size = 98188, upload-time = "2024-12-21T18:38:41.666Z" },
]

[[package]]
name = "colorama"
version = "0.4.6"
source = { registry = "https://pypi.org/simple" }
sdist = { url = "https://files.pythonhosted.org/packages/d8/53/6f443c9a4a8358a93a6792e2acffb9d9d5cb0a5cfd8802644b7b1c9a02e4/colorama-0.4.6.tar.gz", hash = "sha256:08695f5cb7ed6e0531a20572697297273c47b8cae5a63ffc6d6ed5c201be6e44", size = 27697, upload-time = "2022-10-25T02:36:22.414Z" }
wheels = [
    { url = "https://files.pythonhosted.org/packages/d1/d6/3965ed04c63042e047cb6a3e6ed1a63a35087b6a609aa3a15ed8ac56c221/colorama-0.4.6-py2.py3-none-any.whl", hash = "sha256:4f1d9991f5acc0ca119f9d443620b77f9d6b33703e51011c16baf57afb285fc6", size = 25335, upload-time = "2022-10-25T02:36:20.889Z" },
]

[[package]]
name = "cssselect"
version = "1.3.0"
source = { registry = "https://pypi.org/simple" }
sdist = { url = "https://files.pythonhosted.org/packages/72/0a/c3ea9573b1dc2e151abfe88c7fe0c26d1892fe6ed02d0cdb30f0d57029d5/cssselect-1.3.0.tar.gz", hash = "sha256:57f8a99424cfab289a1b6a816a43075a4b00948c86b4dcf3ef4ee7e15f7ab0c7", size = 42870, upload-time = "2025-03-10T09:30:29.638Z" }
wheels = [
    { url = "https://files.pythonhosted.org/packages/ee/58/257350f7db99b4ae12b614a36256d9cc870d71d9e451e79c2dc3b23d7c3c/cssselect-1.3.0-py3-none-any.whl", hash = "sha256:56d1bf3e198080cc1667e137bc51de9cadfca259f03c2d4e09037b3e01e30f0d", size = 18786, upload-time = "2025-03-10T09:30:28.048Z" },
]

[[package]]
name = "deptry"
version = "0.23.1"
source = { registry = "https://pypi.org/simple" }
dependencies = [
    { name = "click" },
    { name = "colorama", marker = "sys_platform == 'win32'" },
    { name = "packaging" },
    { name = "requirements-parser" },
]
sdist = { url = "https://files.pythonhosted.org/packages/a3/31/3e2f4a9b43bd807b28a49d673b9b5f8dcc7265d43950b24e875ba90e6205/deptry-0.23.1.tar.gz", hash = "sha256:5d23e0ef25f3c56405c05383a476edda55944563c5c47a3e9249ed3ec860d382", size = 460016, upload-time = "2025-07-31T05:54:49.681Z" }
wheels = [
    { url = "https://files.pythonhosted.org/packages/cb/d0/9785c0e7fdab12f5324467d70ba65ad03b9d4071a13fc182b6d98bab6208/deptry-0.23.1-cp39-abi3-macosx_10_12_x86_64.whl", hash = "sha256:f0b231d098fb5b48d8973c9f192c353ffdd395770063424969fa7f15ddfea7d8", size = 1768731, upload-time = "2025-07-31T05:54:47.348Z" },
    { url = "https://files.pythonhosted.org/packages/c5/4b/46aded35e0de153936b2214e49e5935179eed9f23cbd3a9a0cd9a5ab0abd/deptry-0.23.1-cp39-abi3-macosx_11_0_arm64.whl", hash = "sha256:bf057f514bb2fa18a2b192a7f7372bd14577ff46b11486933e8383dfef461983", size = 1667240, upload-time = "2025-07-31T05:54:43.956Z" },
    { url = "https://files.pythonhosted.org/packages/ef/f7/206330f68280a1af7edb8bea87f383dbaa4e3b02b37199d40f86e4c43048/deptry-0.23.1-cp39-abi3-manylinux_2_17_aarch64.manylinux2014_aarch64.whl", hash = "sha256:1ee3f5663bb1c048e2aaf25a4d9e6d09cc1f3b3396ee248980878c6a6c9c0e21", size = 1772019, upload-time = "2025-07-31T05:54:31.165Z" },
    { url = "https://files.pythonhosted.org/packages/c5/80/51a9e94349b47013e2fd78fd221b12202a7866cd2e0882cfd87d63055e88/deptry-0.23.1-cp39-abi3-manylinux_2_17_x86_64.manylinux2014_x86_64.whl", hash = "sha256:ae0366dc5f50a5fb29cf90de1110c5e368513de6c1b2dac439f2817f3f752616", size = 1855973, upload-time = "2025-07-31T05:54:37.733Z" },
    { url = "https://files.pythonhosted.org/packages/d5/7a/bff10ddd26ce39c56a9a35bdc98fcf44c2befe5954c8da4bb895e3f750bb/deptry-0.23.1-cp39-abi3-musllinux_1_1_aarch64.whl", hash = "sha256:ab156a90a9eda5819aeb1c1da585dd4d5ec509029399a38771a49e78f40db90f", size = 1946957, upload-time = "2025-07-31T05:54:34.567Z" },
    { url = "https://files.pythonhosted.org/packages/7e/b6/c80b190cbd817d1f75f8d02d4b6f4d430b2f3014a09d3895684e291e473b/deptry-0.23.1-cp39-abi3-musllinux_1_1_x86_64.whl", hash = "sha256:651c7eb168233755152fcc468713c024d64a03069645187edb4a17ba61ce6133", size = 2025282, upload-time = "2025-07-31T05:54:40.906Z" },
    { url = "https://files.pythonhosted.org/packages/3c/58/1dfb7a6c4ec2daf123264d2c30f53f45791fee46cd0244be5bf97597d2aa/deptry-0.23.1-cp39-abi3-win_amd64.whl", hash = "sha256:8da1e8f70e7086ebc228f3a4a3cfb5aa127b09b5eef60d694503d6bb79809025", size = 1631377, upload-time = "2025-07-31T05:54:51.951Z" },
    { url = "https://files.pythonhosted.org/packages/18/d3/667b974cf42fc50245a8028beb9966643ee214ca567cc6df6e876feca5ed/deptry-0.23.1-cp39-abi3-win_arm64.whl", hash = "sha256:f589497a5809717db4dcf2aa840f2847c0a4c489331608e538850b6a9ab1c30b", size = 1551113, upload-time = "2025-07-31T05:54:50.679Z" },
]

[[package]]
name = "dnspython"
version = "2.7.0"
source = { registry = "https://pypi.org/simple" }
sdist = { url = "https://files.pythonhosted.org/packages/b5/4a/263763cb2ba3816dd94b08ad3a33d5fdae34ecb856678773cc40a3605829/dnspython-2.7.0.tar.gz", hash = "sha256:ce9c432eda0dc91cf618a5cedf1a4e142651196bbcd2c80e89ed5a907e5cfaf1", size = 345197, upload-time = "2024-10-05T20:14:59.362Z" }
wheels = [
    { url = "https://files.pythonhosted.org/packages/68/1b/e0a87d256e40e8c888847551b20a017a6b98139178505dc7ffb96f04e954/dnspython-2.7.0-py3-none-any.whl", hash = "sha256:b4c34b7d10b51bcc3a5071e7b8dee77939f1e878477eeecc965e9835f63c6c86", size = 313632, upload-time = "2024-10-05T20:14:57.687Z" },
]

[[package]]
name = "email-validator"
version = "2.2.0"
source = { registry = "https://pypi.org/simple" }
dependencies = [
    { name = "dnspython" },
    { name = "idna" },
]
sdist = { url = "https://files.pythonhosted.org/packages/48/ce/13508a1ec3f8bb981ae4ca79ea40384becc868bfae97fd1c942bb3a001b1/email_validator-2.2.0.tar.gz", hash = "sha256:cb690f344c617a714f22e66ae771445a1ceb46821152df8e165c5f9a364582b7", size = 48967, upload-time = "2024-06-20T11:30:30.034Z" }
wheels = [
    { url = "https://files.pythonhosted.org/packages/d7/ee/bf0adb559ad3c786f12bcbc9296b3f5675f529199bef03e2df281fa1fadb/email_validator-2.2.0-py3-none-any.whl", hash = "sha256:561977c2d73ce3611850a06fa56b414621e0c8faa9d66f2611407d87465da631", size = 33521, upload-time = "2024-06-20T11:30:28.248Z" },
]

[[package]]
name = "exceptiongroup"
version = "1.3.0"
source = { registry = "https://pypi.org/simple" }
dependencies = [
    { name = "typing-extensions", marker = "python_full_version < '3.13'" },
]
sdist = { url = "https://files.pythonhosted.org/packages/0b/9f/a65090624ecf468cdca03533906e7c69ed7588582240cfe7cc9e770b50eb/exceptiongroup-1.3.0.tar.gz", hash = "sha256:b241f5885f560bc56a59ee63ca4c6a8bfa46ae4ad651af316d4e81817bb9fd88", size = 29749, upload-time = "2025-05-10T17:42:51.123Z" }
wheels = [
    { url = "https://files.pythonhosted.org/packages/36/f4/c6e662dade71f56cd2f3735141b265c3c79293c109549c1e6933b0651ffc/exceptiongroup-1.3.0-py3-none-any.whl", hash = "sha256:4d111e6e0c13d0644cad6ddaa7ed0261a0b36971f6d23e7ec9b4b9097da78a10", size = 16674, upload-time = "2025-05-10T17:42:49.33Z" },
]

[[package]]
name = "execnet"
version = "2.1.1"
source = { registry = "https://pypi.org/simple" }
sdist = { url = "https://files.pythonhosted.org/packages/bb/ff/b4c0dc78fbe20c3e59c0c7334de0c27eb4001a2b2017999af398bf730817/execnet-2.1.1.tar.gz", hash = "sha256:5189b52c6121c24feae288166ab41b32549c7e2348652736540b9e6e7d4e72e3", size = 166524, upload-time = "2024-04-08T09:04:19.245Z" }
wheels = [
    { url = "https://files.pythonhosted.org/packages/43/09/2aea36ff60d16dd8879bdb2f5b3ee0ba8d08cbbdcdfe870e695ce3784385/execnet-2.1.1-py3-none-any.whl", hash = "sha256:26dee51f1b80cebd6d0ca8e74dd8745419761d3bef34163928cbebbdc4749fdc", size = 40612, upload-time = "2024-04-08T09:04:17.414Z" },
]

[[package]]
name = "fastapi"
version = "0.116.1"
source = { registry = "https://pypi.org/simple" }
dependencies = [
    { name = "pydantic" },
    { name = "starlette" },
    { name = "typing-extensions" },
]
sdist = { url = "https://files.pythonhosted.org/packages/78/d7/6c8b3bfe33eeffa208183ec037fee0cce9f7f024089ab1c5d12ef04bd27c/fastapi-0.116.1.tar.gz", hash = "sha256:ed52cbf946abfd70c5a0dccb24673f0670deeb517a88b3544d03c2a6bf283143", size = 296485, upload-time = "2025-07-11T16:22:32.057Z" }
wheels = [
    { url = "https://files.pythonhosted.org/packages/e5/47/d63c60f59a59467fda0f93f46335c9d18526d7071f025cb5b89d5353ea42/fastapi-0.116.1-py3-none-any.whl", hash = "sha256:c46ac7c312df840f0c9e220f7964bada936781bc4e2e6eb71f1c4d7553786565", size = 95631, upload-time = "2025-07-11T16:22:30.485Z" },
]

[package.optional-dependencies]
standard = [
    { name = "email-validator" },
    { name = "fastapi-cli", extra = ["standard"] },
    { name = "httpx" },
    { name = "jinja2" },
    { name = "python-multipart" },
    { name = "uvicorn", extra = ["standard"] },
]

[[package]]
name = "fastapi-cli"
version = "0.0.8"
source = { registry = "https://pypi.org/simple" }
dependencies = [
    { name = "rich-toolkit" },
    { name = "typer" },
    { name = "uvicorn", extra = ["standard"] },
]
sdist = { url = "https://files.pythonhosted.org/packages/c6/94/3ef75d9c7c32936ecb539b9750ccbdc3d2568efd73b1cb913278375f4533/fastapi_cli-0.0.8.tar.gz", hash = "sha256:2360f2989b1ab4a3d7fc8b3a0b20e8288680d8af2e31de7c38309934d7f8a0ee", size = 16884, upload-time = "2025-07-07T14:44:09.326Z" }
wheels = [
    { url = "https://files.pythonhosted.org/packages/e0/3f/6ad3103c5f59208baf4c798526daea6a74085bb35d1c161c501863470476/fastapi_cli-0.0.8-py3-none-any.whl", hash = "sha256:0ea95d882c85b9219a75a65ab27e8da17dac02873e456850fa0a726e96e985eb", size = 10770, upload-time = "2025-07-07T14:44:08.255Z" },
]

[package.optional-dependencies]
standard = [
    { name = "fastapi-cloud-cli" },
    { name = "uvicorn", extra = ["standard"] },
]

[[package]]
name = "fastapi-cloud-cli"
version = "0.1.5"
source = { registry = "https://pypi.org/simple" }
dependencies = [
    { name = "httpx" },
    { name = "pydantic", extra = ["email"] },
    { name = "rich-toolkit" },
    { name = "rignore" },
    { name = "sentry-sdk" },
    { name = "typer" },
    { name = "uvicorn", extra = ["standard"] },
]
sdist = { url = "https://files.pythonhosted.org/packages/a9/2e/3b6e5016affc310e5109bc580f760586eabecea0c8a7ab067611cd849ac0/fastapi_cloud_cli-0.1.5.tar.gz", hash = "sha256:341ee585eb731a6d3c3656cb91ad38e5f39809bf1a16d41de1333e38635a7937", size = 22710, upload-time = "2025-07-28T13:30:48.216Z" }
wheels = [
    { url = "https://files.pythonhosted.org/packages/e5/a6/5aa862489a2918a096166fd98d9fe86b7fd53c607678b3fa9d8c432d88d5/fastapi_cloud_cli-0.1.5-py3-none-any.whl", hash = "sha256:d80525fb9c0e8af122370891f9fa83cf5d496e4ad47a8dd26c0496a6c85a012a", size = 18992, upload-time = "2025-07-28T13:30:47.427Z" },
]

[[package]]
name = "fasteners"
version = "0.19"
source = { registry = "https://pypi.org/simple" }
sdist = { url = "https://files.pythonhosted.org/packages/5f/d4/e834d929be54bfadb1f3e3b931c38e956aaa3b235a46a3c764c26c774902/fasteners-0.19.tar.gz", hash = "sha256:b4f37c3ac52d8a445af3a66bce57b33b5e90b97c696b7b984f530cf8f0ded09c", size = 24832, upload-time = "2023-09-19T17:11:20.228Z" }
wheels = [
    { url = "https://files.pythonhosted.org/packages/61/bf/fd60001b3abc5222d8eaa4a204cd8c0ae78e75adc688f33ce4bf25b7fafa/fasteners-0.19-py3-none-any.whl", hash = "sha256:758819cb5d94cdedf4e836988b74de396ceacb8e2794d21f82d131fd9ee77237", size = 18679, upload-time = "2023-09-19T17:11:18.725Z" },
]

[[package]]
name = "filelock"
version = "3.18.0"
source = { registry = "https://pypi.org/simple" }
sdist = { url = "https://files.pythonhosted.org/packages/0a/10/c23352565a6544bdc5353e0b15fc1c563352101f30e24bf500207a54df9a/filelock-3.18.0.tar.gz", hash = "sha256:adbc88eabb99d2fec8c9c1b229b171f18afa655400173ddc653d5d01501fb9f2", size = 18075, upload-time = "2025-03-14T07:11:40.47Z" }
wheels = [
    { url = "https://files.pythonhosted.org/packages/4d/36/2a115987e2d8c300a974597416d9de88f2444426de9571f4b59b2cca3acc/filelock-3.18.0-py3-none-any.whl", hash = "sha256:c401f4f8377c4464e6db25fff06205fd89bdd83b65eb0488ed1b160f780e21de", size = 16215, upload-time = "2025-03-14T07:11:39.145Z" },
]

[[package]]
name = "h11"
version = "0.16.0"
source = { registry = "https://pypi.org/simple" }
sdist = { url = "https://files.pythonhosted.org/packages/01/ee/02a2c011bdab74c6fb3c75474d40b3052059d95df7e73351460c8588d963/h11-0.16.0.tar.gz", hash = "sha256:4e35b956cf45792e4caa5885e69fba00bdbc6ffafbfa020300e549b208ee5ff1", size = 101250, upload-time = "2025-04-24T03:35:25.427Z" }
wheels = [
    { url = "https://files.pythonhosted.org/packages/04/4b/29cac41a4d98d144bf5f6d33995617b185d14b22401f75ca86f384e87ff1/h11-0.16.0-py3-none-any.whl", hash = "sha256:63cf8bbe7522de3bf65932fda1d9c2772064ffb3dae62d55932da54b31cb6c86", size = 37515, upload-time = "2025-04-24T03:35:24.344Z" },
]

[[package]]
name = "httpcore"
version = "1.0.9"
source = { registry = "https://pypi.org/simple" }
dependencies = [
    { name = "certifi" },
    { name = "h11" },
]
sdist = { url = "https://files.pythonhosted.org/packages/06/94/82699a10bca87a5556c9c59b5963f2d039dbd239f25bc2a63907a05a14cb/httpcore-1.0.9.tar.gz", hash = "sha256:6e34463af53fd2ab5d807f399a9b45ea31c3dfa2276f15a2c3f00afff6e176e8", size = 85484, upload-time = "2025-04-24T22:06:22.219Z" }
wheels = [
    { url = "https://files.pythonhosted.org/packages/7e/f5/f66802a942d491edb555dd61e3a9961140fd64c90bce1eafd741609d334d/httpcore-1.0.9-py3-none-any.whl", hash = "sha256:2d400746a40668fc9dec9810239072b40b4484b640a8c38fd654a024c7a1bf55", size = 78784, upload-time = "2025-04-24T22:06:20.566Z" },
]

[[package]]
name = "httptools"
version = "0.6.4"
source = { registry = "https://pypi.org/simple" }
sdist = { url = "https://files.pythonhosted.org/packages/a7/9a/ce5e1f7e131522e6d3426e8e7a490b3a01f39a6696602e1c4f33f9e94277/httptools-0.6.4.tar.gz", hash = "sha256:4e93eee4add6493b59a5c514da98c939b244fce4a0d8879cd3f466562f4b7d5c", size = 240639, upload-time = "2024-10-16T19:45:08.902Z" }
wheels = [
    { url = "https://files.pythonhosted.org/packages/bb/0e/d0b71465c66b9185f90a091ab36389a7352985fe857e352801c39d6127c8/httptools-0.6.4-cp312-cp312-macosx_10_13_universal2.whl", hash = "sha256:df017d6c780287d5c80601dafa31f17bddb170232d85c066604d8558683711a2", size = 200683, upload-time = "2024-10-16T19:44:30.175Z" },
    { url = "https://files.pythonhosted.org/packages/e2/b8/412a9bb28d0a8988de3296e01efa0bd62068b33856cdda47fe1b5e890954/httptools-0.6.4-cp312-cp312-macosx_11_0_arm64.whl", hash = "sha256:85071a1e8c2d051b507161f6c3e26155b5c790e4e28d7f236422dbacc2a9cc44", size = 104337, upload-time = "2024-10-16T19:44:31.786Z" },
    { url = "https://files.pythonhosted.org/packages/9b/01/6fb20be3196ffdc8eeec4e653bc2a275eca7f36634c86302242c4fbb2760/httptools-0.6.4-cp312-cp312-manylinux_2_17_aarch64.manylinux2014_aarch64.whl", hash = "sha256:69422b7f458c5af875922cdb5bd586cc1f1033295aa9ff63ee196a87519ac8e1", size = 508796, upload-time = "2024-10-16T19:44:32.825Z" },
    { url = "https://files.pythonhosted.org/packages/f7/d8/b644c44acc1368938317d76ac991c9bba1166311880bcc0ac297cb9d6bd7/httptools-0.6.4-cp312-cp312-manylinux_2_5_x86_64.manylinux1_x86_64.manylinux_2_17_x86_64.manylinux2014_x86_64.whl", hash = "sha256:16e603a3bff50db08cd578d54f07032ca1631450ceb972c2f834c2b860c28ea2", size = 510837, upload-time = "2024-10-16T19:44:33.974Z" },
    { url = "https://files.pythonhosted.org/packages/52/d8/254d16a31d543073a0e57f1c329ca7378d8924e7e292eda72d0064987486/httptools-0.6.4-cp312-cp312-musllinux_1_2_aarch64.whl", hash = "sha256:ec4f178901fa1834d4a060320d2f3abc5c9e39766953d038f1458cb885f47e81", size = 485289, upload-time = "2024-10-16T19:44:35.111Z" },
    { url = "https://files.pythonhosted.org/packages/5f/3c/4aee161b4b7a971660b8be71a92c24d6c64372c1ab3ae7f366b3680df20f/httptools-0.6.4-cp312-cp312-musllinux_1_2_x86_64.whl", hash = "sha256:f9eb89ecf8b290f2e293325c646a211ff1c2493222798bb80a530c5e7502494f", size = 489779, upload-time = "2024-10-16T19:44:36.253Z" },
    { url = "https://files.pythonhosted.org/packages/12/b7/5cae71a8868e555f3f67a50ee7f673ce36eac970f029c0c5e9d584352961/httptools-0.6.4-cp312-cp312-win_amd64.whl", hash = "sha256:db78cb9ca56b59b016e64b6031eda5653be0589dba2b1b43453f6e8b405a0970", size = 88634, upload-time = "2024-10-16T19:44:37.357Z" },
    { url = "https://files.pythonhosted.org/packages/94/a3/9fe9ad23fd35f7de6b91eeb60848986058bd8b5a5c1e256f5860a160cc3e/httptools-0.6.4-cp313-cp313-macosx_10_13_universal2.whl", hash = "sha256:ade273d7e767d5fae13fa637f4d53b6e961fb7fd93c7797562663f0171c26660", size = 197214, upload-time = "2024-10-16T19:44:38.738Z" },
    { url = "https://files.pythonhosted.org/packages/ea/d9/82d5e68bab783b632023f2fa31db20bebb4e89dfc4d2293945fd68484ee4/httptools-0.6.4-cp313-cp313-macosx_11_0_arm64.whl", hash = "sha256:856f4bc0478ae143bad54a4242fccb1f3f86a6e1be5548fecfd4102061b3a083", size = 102431, upload-time = "2024-10-16T19:44:39.818Z" },
    { url = "https://files.pythonhosted.org/packages/96/c1/cb499655cbdbfb57b577734fde02f6fa0bbc3fe9fb4d87b742b512908dff/httptools-0.6.4-cp313-cp313-manylinux_2_17_aarch64.manylinux2014_aarch64.whl", hash = "sha256:322d20ea9cdd1fa98bd6a74b77e2ec5b818abdc3d36695ab402a0de8ef2865a3", size = 473121, upload-time = "2024-10-16T19:44:41.189Z" },
    { url = "https://files.pythonhosted.org/packages/af/71/ee32fd358f8a3bb199b03261f10921716990808a675d8160b5383487a317/httptools-0.6.4-cp313-cp313-manylinux_2_5_x86_64.manylinux1_x86_64.manylinux_2_17_x86_64.manylinux2014_x86_64.whl", hash = "sha256:4d87b29bd4486c0093fc64dea80231f7c7f7eb4dc70ae394d70a495ab8436071", size = 473805, upload-time = "2024-10-16T19:44:42.384Z" },
    { url = "https://files.pythonhosted.org/packages/8a/0a/0d4df132bfca1507114198b766f1737d57580c9ad1cf93c1ff673e3387be/httptools-0.6.4-cp313-cp313-musllinux_1_2_aarch64.whl", hash = "sha256:342dd6946aa6bda4b8f18c734576106b8a31f2fe31492881a9a160ec84ff4bd5", size = 448858, upload-time = "2024-10-16T19:44:43.959Z" },
    { url = "https://files.pythonhosted.org/packages/1e/6a/787004fdef2cabea27bad1073bf6a33f2437b4dbd3b6fb4a9d71172b1c7c/httptools-0.6.4-cp313-cp313-musllinux_1_2_x86_64.whl", hash = "sha256:4b36913ba52008249223042dca46e69967985fb4051951f94357ea681e1f5dc0", size = 452042, upload-time = "2024-10-16T19:44:45.071Z" },
    { url = "https://files.pythonhosted.org/packages/4d/dc/7decab5c404d1d2cdc1bb330b1bf70e83d6af0396fd4fc76fc60c0d522bf/httptools-0.6.4-cp313-cp313-win_amd64.whl", hash = "sha256:28908df1b9bb8187393d5b5db91435ccc9c8e891657f9cbb42a2541b44c82fc8", size = 87682, upload-time = "2024-10-16T19:44:46.46Z" },
]

[[package]]
name = "httpx"
version = "0.28.1"
source = { registry = "https://pypi.org/simple" }
dependencies = [
    { name = "anyio" },
    { name = "certifi" },
    { name = "httpcore" },
    { name = "idna" },
]
sdist = { url = "https://files.pythonhosted.org/packages/b1/df/48c586a5fe32a0f01324ee087459e112ebb7224f646c0b5023f5e79e9956/httpx-0.28.1.tar.gz", hash = "sha256:75e98c5f16b0f35b567856f597f06ff2270a374470a5c2392242528e3e3e42fc", size = 141406, upload-time = "2024-12-06T15:37:23.222Z" }
wheels = [
    { url = "https://files.pythonhosted.org/packages/2a/39/e50c7c3a983047577ee07d2a9e53faf5a69493943ec3f6a384bdc792deb2/httpx-0.28.1-py3-none-any.whl", hash = "sha256:d909fcccc110f8c7faf814ca82a9a4d816bc5a6dbfea25d6591d6985b8ba59ad", size = 73517, upload-time = "2024-12-06T15:37:21.509Z" },
]

[[package]]
name = "idna"
version = "3.10"
source = { registry = "https://pypi.org/simple" }
sdist = { url = "https://files.pythonhosted.org/packages/f1/70/7703c29685631f5a7590aa73f1f1d3fa9a380e654b86af429e0934a32f7d/idna-3.10.tar.gz", hash = "sha256:12f65c9b470abda6dc35cf8e63cc574b1c52b11df2c86030af0ac09b01b13ea9", size = 190490, upload-time = "2024-09-15T18:07:39.745Z" }
wheels = [
    { url = "https://files.pythonhosted.org/packages/76/c6/c88e154df9c4e1a2a66ccf0005a88dfb2650c1dffb6f5ce603dfbd452ce3/idna-3.10-py3-none-any.whl", hash = "sha256:946d195a0d259cbba61165e88e65941f16e9b36ea6ddb97f00452bae8b1287d3", size = 70442, upload-time = "2024-09-15T18:07:37.964Z" },
]

[[package]]
name = "iniconfig"
version = "2.1.0"
source = { registry = "https://pypi.org/simple" }
sdist = { url = "https://files.pythonhosted.org/packages/f2/97/ebf4da567aa6827c909642694d71c9fcf53e5b504f2d96afea02718862f3/iniconfig-2.1.0.tar.gz", hash = "sha256:3abbd2e30b36733fee78f9c7f7308f2d0050e88f0087fd25c2645f63c773e1c7", size = 4793, upload-time = "2025-03-19T20:09:59.721Z" }
wheels = [
    { url = "https://files.pythonhosted.org/packages/2c/e1/e6716421ea10d38022b952c159d5161ca1193197fb744506875fbb87ea7b/iniconfig-2.1.0-py3-none-any.whl", hash = "sha256:9deba5723312380e77435581c6bf4935c94cbfab9b1ed33ef8d238ea168eb760", size = 6050, upload-time = "2025-03-19T20:10:01.071Z" },
]

[[package]]
name = "jinja2"
version = "3.1.6"
source = { registry = "https://pypi.org/simple" }
dependencies = [
    { name = "markupsafe" },
]
sdist = { url = "https://files.pythonhosted.org/packages/df/bf/f7da0350254c0ed7c72f3e33cef02e048281fec7ecec5f032d4aac52226b/jinja2-3.1.6.tar.gz", hash = "sha256:0137fb05990d35f1275a587e9aee6d56da821fc83491a0fb838183be43f66d6d", size = 245115, upload-time = "2025-03-05T20:05:02.478Z" }
wheels = [
    { url = "https://files.pythonhosted.org/packages/62/a1/3d680cbfd5f4b8f15abc1d571870c5fc3e594bb582bc3b64ea099db13e56/jinja2-3.1.6-py3-none-any.whl", hash = "sha256:85ece4451f492d0c13c5dd7c13a64681a86afae63a5f347908daf103ce6d2f67", size = 134899, upload-time = "2025-03-05T20:05:00.369Z" },
]

[[package]]
name = "markdown-it-py"
version = "3.0.0"
source = { registry = "https://pypi.org/simple" }
dependencies = [
    { name = "mdurl" },
]
sdist = { url = "https://files.pythonhosted.org/packages/38/71/3b932df36c1a044d397a1f92d1cf91ee0a503d91e470cbd670aa66b07ed0/markdown-it-py-3.0.0.tar.gz", hash = "sha256:e3f60a94fa066dc52ec76661e37c851cb232d92f9886b15cb560aaada2df8feb", size = 74596, upload-time = "2023-06-03T06:41:14.443Z" }
wheels = [
    { url = "https://files.pythonhosted.org/packages/42/d7/1ec15b46af6af88f19b8e5ffea08fa375d433c998b8a7639e76935c14f1f/markdown_it_py-3.0.0-py3-none-any.whl", hash = "sha256:355216845c60bd96232cd8d8c40e8f9765cc86f46880e43a8fd22dc1a1a8cab1", size = 87528, upload-time = "2023-06-03T06:41:11.019Z" },
]

[[package]]
name = "markupsafe"
version = "3.0.2"
source = { registry = "https://pypi.org/simple" }
sdist = { url = "https://files.pythonhosted.org/packages/b2/97/5d42485e71dfc078108a86d6de8fa46db44a1a9295e89c5d6d4a06e23a62/markupsafe-3.0.2.tar.gz", hash = "sha256:ee55d3edf80167e48ea11a923c7386f4669df67d7994554387f84e7d8b0a2bf0", size = 20537, upload-time = "2024-10-18T15:21:54.129Z" }
wheels = [
    { url = "https://files.pythonhosted.org/packages/22/09/d1f21434c97fc42f09d290cbb6350d44eb12f09cc62c9476effdb33a18aa/MarkupSafe-3.0.2-cp312-cp312-macosx_10_13_universal2.whl", hash = "sha256:9778bd8ab0a994ebf6f84c2b949e65736d5575320a17ae8984a77fab08db94cf", size = 14274, upload-time = "2024-10-18T15:21:13.777Z" },
    { url = "https://files.pythonhosted.org/packages/6b/b0/18f76bba336fa5aecf79d45dcd6c806c280ec44538b3c13671d49099fdd0/MarkupSafe-3.0.2-cp312-cp312-macosx_11_0_arm64.whl", hash = "sha256:846ade7b71e3536c4e56b386c2a47adf5741d2d8b94ec9dc3e92e5e1ee1e2225", size = 12348, upload-time = "2024-10-18T15:21:14.822Z" },
    { url = "https://files.pythonhosted.org/packages/e0/25/dd5c0f6ac1311e9b40f4af06c78efde0f3b5cbf02502f8ef9501294c425b/MarkupSafe-3.0.2-cp312-cp312-manylinux_2_17_aarch64.manylinux2014_aarch64.whl", hash = "sha256:1c99d261bd2d5f6b59325c92c73df481e05e57f19837bdca8413b9eac4bd8028", size = 24149, upload-time = "2024-10-18T15:21:15.642Z" },
    { url = "https://files.pythonhosted.org/packages/f3/f0/89e7aadfb3749d0f52234a0c8c7867877876e0a20b60e2188e9850794c17/MarkupSafe-3.0.2-cp312-cp312-manylinux_2_17_x86_64.manylinux2014_x86_64.whl", hash = "sha256:e17c96c14e19278594aa4841ec148115f9c7615a47382ecb6b82bd8fea3ab0c8", size = 23118, upload-time = "2024-10-18T15:21:17.133Z" },
    { url = "https://files.pythonhosted.org/packages/d5/da/f2eeb64c723f5e3777bc081da884b414671982008c47dcc1873d81f625b6/MarkupSafe-3.0.2-cp312-cp312-manylinux_2_5_i686.manylinux1_i686.manylinux_2_17_i686.manylinux2014_i686.whl", hash = "sha256:88416bd1e65dcea10bc7569faacb2c20ce071dd1f87539ca2ab364bf6231393c", size = 22993, upload-time = "2024-10-18T15:21:18.064Z" },
    { url = "https://files.pythonhosted.org/packages/da/0e/1f32af846df486dce7c227fe0f2398dc7e2e51d4a370508281f3c1c5cddc/MarkupSafe-3.0.2-cp312-cp312-musllinux_1_2_aarch64.whl", hash = "sha256:2181e67807fc2fa785d0592dc2d6206c019b9502410671cc905d132a92866557", size = 24178, upload-time = "2024-10-18T15:21:18.859Z" },
    { url = "https://files.pythonhosted.org/packages/c4/f6/bb3ca0532de8086cbff5f06d137064c8410d10779c4c127e0e47d17c0b71/MarkupSafe-3.0.2-cp312-cp312-musllinux_1_2_i686.whl", hash = "sha256:52305740fe773d09cffb16f8ed0427942901f00adedac82ec8b67752f58a1b22", size = 23319, upload-time = "2024-10-18T15:21:19.671Z" },
    { url = "https://files.pythonhosted.org/packages/a2/82/8be4c96ffee03c5b4a034e60a31294daf481e12c7c43ab8e34a1453ee48b/MarkupSafe-3.0.2-cp312-cp312-musllinux_1_2_x86_64.whl", hash = "sha256:ad10d3ded218f1039f11a75f8091880239651b52e9bb592ca27de44eed242a48", size = 23352, upload-time = "2024-10-18T15:21:20.971Z" },
    { url = "https://files.pythonhosted.org/packages/51/ae/97827349d3fcffee7e184bdf7f41cd6b88d9919c80f0263ba7acd1bbcb18/MarkupSafe-3.0.2-cp312-cp312-win32.whl", hash = "sha256:0f4ca02bea9a23221c0182836703cbf8930c5e9454bacce27e767509fa286a30", size = 15097, upload-time = "2024-10-18T15:21:22.646Z" },
    { url = "https://files.pythonhosted.org/packages/c1/80/a61f99dc3a936413c3ee4e1eecac96c0da5ed07ad56fd975f1a9da5bc630/MarkupSafe-3.0.2-cp312-cp312-win_amd64.whl", hash = "sha256:8e06879fc22a25ca47312fbe7c8264eb0b662f6db27cb2d3bbbc74b1df4b9b87", size = 15601, upload-time = "2024-10-18T15:21:23.499Z" },
    { url = "https://files.pythonhosted.org/packages/83/0e/67eb10a7ecc77a0c2bbe2b0235765b98d164d81600746914bebada795e97/MarkupSafe-3.0.2-cp313-cp313-macosx_10_13_universal2.whl", hash = "sha256:ba9527cdd4c926ed0760bc301f6728ef34d841f405abf9d4f959c478421e4efd", size = 14274, upload-time = "2024-10-18T15:21:24.577Z" },
    { url = "https://files.pythonhosted.org/packages/2b/6d/9409f3684d3335375d04e5f05744dfe7e9f120062c9857df4ab490a1031a/MarkupSafe-3.0.2-cp313-cp313-macosx_11_0_arm64.whl", hash = "sha256:f8b3d067f2e40fe93e1ccdd6b2e1d16c43140e76f02fb1319a05cf2b79d99430", size = 12352, upload-time = "2024-10-18T15:21:25.382Z" },
    { url = "https://files.pythonhosted.org/packages/d2/f5/6eadfcd3885ea85fe2a7c128315cc1bb7241e1987443d78c8fe712d03091/MarkupSafe-3.0.2-cp313-cp313-manylinux_2_17_aarch64.manylinux2014_aarch64.whl", hash = "sha256:569511d3b58c8791ab4c2e1285575265991e6d8f8700c7be0e88f86cb0672094", size = 24122, upload-time = "2024-10-18T15:21:26.199Z" },
    { url = "https://files.pythonhosted.org/packages/0c/91/96cf928db8236f1bfab6ce15ad070dfdd02ed88261c2afafd4b43575e9e9/MarkupSafe-3.0.2-cp313-cp313-manylinux_2_17_x86_64.manylinux2014_x86_64.whl", hash = "sha256:15ab75ef81add55874e7ab7055e9c397312385bd9ced94920f2802310c930396", size = 23085, upload-time = "2024-10-18T15:21:27.029Z" },
    { url = "https://files.pythonhosted.org/packages/c2/cf/c9d56af24d56ea04daae7ac0940232d31d5a8354f2b457c6d856b2057d69/MarkupSafe-3.0.2-cp313-cp313-manylinux_2_5_i686.manylinux1_i686.manylinux_2_17_i686.manylinux2014_i686.whl", hash = "sha256:f3818cb119498c0678015754eba762e0d61e5b52d34c8b13d770f0719f7b1d79", size = 22978, upload-time = "2024-10-18T15:21:27.846Z" },
    { url = "https://files.pythonhosted.org/packages/2a/9f/8619835cd6a711d6272d62abb78c033bda638fdc54c4e7f4272cf1c0962b/MarkupSafe-3.0.2-cp313-cp313-musllinux_1_2_aarch64.whl", hash = "sha256:cdb82a876c47801bb54a690c5ae105a46b392ac6099881cdfb9f6e95e4014c6a", size = 24208, upload-time = "2024-10-18T15:21:28.744Z" },
    { url = "https://files.pythonhosted.org/packages/f9/bf/176950a1792b2cd2102b8ffeb5133e1ed984547b75db47c25a67d3359f77/MarkupSafe-3.0.2-cp313-cp313-musllinux_1_2_i686.whl", hash = "sha256:cabc348d87e913db6ab4aa100f01b08f481097838bdddf7c7a84b7575b7309ca", size = 23357, upload-time = "2024-10-18T15:21:29.545Z" },
    { url = "https://files.pythonhosted.org/packages/ce/4f/9a02c1d335caabe5c4efb90e1b6e8ee944aa245c1aaaab8e8a618987d816/MarkupSafe-3.0.2-cp313-cp313-musllinux_1_2_x86_64.whl", hash = "sha256:444dcda765c8a838eaae23112db52f1efaf750daddb2d9ca300bcae1039adc5c", size = 23344, upload-time = "2024-10-18T15:21:30.366Z" },
    { url = "https://files.pythonhosted.org/packages/ee/55/c271b57db36f748f0e04a759ace9f8f759ccf22b4960c270c78a394f58be/MarkupSafe-3.0.2-cp313-cp313-win32.whl", hash = "sha256:bcf3e58998965654fdaff38e58584d8937aa3096ab5354d493c77d1fdd66d7a1", size = 15101, upload-time = "2024-10-18T15:21:31.207Z" },
    { url = "https://files.pythonhosted.org/packages/29/88/07df22d2dd4df40aba9f3e402e6dc1b8ee86297dddbad4872bd5e7b0094f/MarkupSafe-3.0.2-cp313-cp313-win_amd64.whl", hash = "sha256:e6a2a455bd412959b57a172ce6328d2dd1f01cb2135efda2e4576e8a23fa3b0f", size = 15603, upload-time = "2024-10-18T15:21:32.032Z" },
    { url = "https://files.pythonhosted.org/packages/62/6a/8b89d24db2d32d433dffcd6a8779159da109842434f1dd2f6e71f32f738c/MarkupSafe-3.0.2-cp313-cp313t-macosx_10_13_universal2.whl", hash = "sha256:b5a6b3ada725cea8a5e634536b1b01c30bcdcd7f9c6fff4151548d5bf6b3a36c", size = 14510, upload-time = "2024-10-18T15:21:33.625Z" },
    { url = "https://files.pythonhosted.org/packages/7a/06/a10f955f70a2e5a9bf78d11a161029d278eeacbd35ef806c3fd17b13060d/MarkupSafe-3.0.2-cp313-cp313t-macosx_11_0_arm64.whl", hash = "sha256:a904af0a6162c73e3edcb969eeeb53a63ceeb5d8cf642fade7d39e7963a22ddb", size = 12486, upload-time = "2024-10-18T15:21:34.611Z" },
    { url = "https://files.pythonhosted.org/packages/34/cf/65d4a571869a1a9078198ca28f39fba5fbb910f952f9dbc5220afff9f5e6/MarkupSafe-3.0.2-cp313-cp313t-manylinux_2_17_aarch64.manylinux2014_aarch64.whl", hash = "sha256:4aa4e5faecf353ed117801a068ebab7b7e09ffb6e1d5e412dc852e0da018126c", size = 25480, upload-time = "2024-10-18T15:21:35.398Z" },
    { url = "https://files.pythonhosted.org/packages/0c/e3/90e9651924c430b885468b56b3d597cabf6d72be4b24a0acd1fa0e12af67/MarkupSafe-3.0.2-cp313-cp313t-manylinux_2_17_x86_64.manylinux2014_x86_64.whl", hash = "sha256:c0ef13eaeee5b615fb07c9a7dadb38eac06a0608b41570d8ade51c56539e509d", size = 23914, upload-time = "2024-10-18T15:21:36.231Z" },
    { url = "https://files.pythonhosted.org/packages/66/8c/6c7cf61f95d63bb866db39085150df1f2a5bd3335298f14a66b48e92659c/MarkupSafe-3.0.2-cp313-cp313t-manylinux_2_5_i686.manylinux1_i686.manylinux_2_17_i686.manylinux2014_i686.whl", hash = "sha256:d16a81a06776313e817c951135cf7340a3e91e8c1ff2fac444cfd75fffa04afe", size = 23796, upload-time = "2024-10-18T15:21:37.073Z" },
    { url = "https://files.pythonhosted.org/packages/bb/35/cbe9238ec3f47ac9a7c8b3df7a808e7cb50fe149dc7039f5f454b3fba218/MarkupSafe-3.0.2-cp313-cp313t-musllinux_1_2_aarch64.whl", hash = "sha256:6381026f158fdb7c72a168278597a5e3a5222e83ea18f543112b2662a9b699c5", size = 25473, upload-time = "2024-10-18T15:21:37.932Z" },
    { url = "https://files.pythonhosted.org/packages/e6/32/7621a4382488aa283cc05e8984a9c219abad3bca087be9ec77e89939ded9/MarkupSafe-3.0.2-cp313-cp313t-musllinux_1_2_i686.whl", hash = "sha256:3d79d162e7be8f996986c064d1c7c817f6df3a77fe3d6859f6f9e7be4b8c213a", size = 24114, upload-time = "2024-10-18T15:21:39.799Z" },
    { url = "https://files.pythonhosted.org/packages/0d/80/0985960e4b89922cb5a0bac0ed39c5b96cbc1a536a99f30e8c220a996ed9/MarkupSafe-3.0.2-cp313-cp313t-musllinux_1_2_x86_64.whl", hash = "sha256:131a3c7689c85f5ad20f9f6fb1b866f402c445b220c19fe4308c0b147ccd2ad9", size = 24098, upload-time = "2024-10-18T15:21:40.813Z" },
    { url = "https://files.pythonhosted.org/packages/82/78/fedb03c7d5380df2427038ec8d973587e90561b2d90cd472ce9254cf348b/MarkupSafe-3.0.2-cp313-cp313t-win32.whl", hash = "sha256:ba8062ed2cf21c07a9e295d5b8a2a5ce678b913b45fdf68c32d95d6c1291e0b6", size = 15208, upload-time = "2024-10-18T15:21:41.814Z" },
    { url = "https://files.pythonhosted.org/packages/4f/65/6079a46068dfceaeabb5dcad6d674f5f5c61a6fa5673746f42a9f4c233b3/MarkupSafe-3.0.2-cp313-cp313t-win_amd64.whl", hash = "sha256:e444a31f8db13eb18ada366ab3cf45fd4b31e4db1236a4448f68778c1d1a5a2f", size = 15739, upload-time = "2024-10-18T15:21:42.784Z" },
]

[[package]]
name = "mdurl"
version = "0.1.2"
source = { registry = "https://pypi.org/simple" }
sdist = { url = "https://files.pythonhosted.org/packages/d6/54/cfe61301667036ec958cb99bd3efefba235e65cdeb9c84d24a8293ba1d90/mdurl-0.1.2.tar.gz", hash = "sha256:bb413d29f5eea38f31dd4754dd7377d4465116fb207585f97bf925588687c1ba", size = 8729, upload-time = "2022-08-14T12:40:10.846Z" }
wheels = [
    { url = "https://files.pythonhosted.org/packages/b3/38/89ba8ad64ae25be8de66a6d463314cf1eb366222074cfda9ee839c56a4b4/mdurl-0.1.2-py3-none-any.whl", hash = "sha256:84008a41e51615a49fc9966191ff91509e3c40b939176e643fd50a5c2196b8f8", size = 9979, upload-time = "2022-08-14T12:40:09.779Z" },
]

[[package]]
name = "mouseinfo"
version = "0.1.3"
source = { registry = "https://pypi.org/simple" }
dependencies = [
    { name = "pyperclip" },
    { name = "python3-xlib", marker = "sys_platform == 'linux'" },
    { name = "rubicon-objc", marker = "sys_platform == 'darwin'" },
]
sdist = { url = "https://files.pythonhosted.org/packages/28/fa/b2ba8229b9381e8f6381c1dcae6f4159a7f72349e414ed19cfbbd1817173/MouseInfo-0.1.3.tar.gz", hash = "sha256:2c62fb8885062b8e520a3cce0a297c657adcc08c60952eb05bc8256ef6f7f6e7", size = 10850, upload-time = "2020-03-27T21:20:10.136Z" }

[[package]]
name = "mycdp"
version = "1.2.0"
source = { registry = "https://pypi.org/simple" }
sdist = { url = "https://files.pythonhosted.org/packages/4f/74/1fb01fb5e0952387d3f8275008b51a28def8e21debf84b49059ad51dab9c/mycdp-1.2.0.tar.gz", hash = "sha256:0603fd8e3454147c4f549edaa13f5294f57ecb481640c03f808ed548a03f796f", size = 221652, upload-time = "2025-04-25T00:37:26.503Z" }
wheels = [
    { url = "https://files.pythonhosted.org/packages/24/44/72c22711ff01e1096351bfabd6bff61913d04200f8f8aa8ac04f35203030/mycdp-1.2.0-py3-none-any.whl", hash = "sha256:8f9ef628fa68e391f59ad9cd555ae75746bd3a48947017c9ecc65a63624a1d41", size = 249085, upload-time = "2025-04-25T00:37:24.89Z" },
]

[[package]]
name = "outcome"
version = "1.3.0.post0"
source = { registry = "https://pypi.org/simple" }
dependencies = [
    { name = "attrs" },
]
sdist = { url = "https://files.pythonhosted.org/packages/98/df/77698abfac98571e65ffeb0c1fba8ffd692ab8458d617a0eed7d9a8d38f2/outcome-1.3.0.post0.tar.gz", hash = "sha256:9dcf02e65f2971b80047b377468e72a268e15c0af3cf1238e6ff14f7f91143b8", size = 21060, upload-time = "2023-10-26T04:26:04.361Z" }
wheels = [
    { url = "https://files.pythonhosted.org/packages/55/8b/5ab7257531a5d830fc8000c476e63c935488d74609b50f9384a643ec0a62/outcome-1.3.0.post0-py2.py3-none-any.whl", hash = "sha256:e771c5ce06d1415e356078d3bdd68523f284b4ce5419828922b6871e65eda82b", size = 10692, upload-time = "2023-10-26T04:26:02.532Z" },
]

[[package]]
name = "packaging"
version = "25.0"
source = { registry = "https://pypi.org/simple" }
sdist = { url = "https://files.pythonhosted.org/packages/a1/d4/1fc4078c65507b51b96ca8f8c3ba19e6a61c8253c72794544580a7b6c24d/packaging-25.0.tar.gz", hash = "sha256:d443872c98d677bf60f6a1f2f8c1cb748e8fe762d2bf9d3148b5599295b0fc4f", size = 165727, upload-time = "2025-04-19T11:48:59.673Z" }
wheels = [
    { url = "https://files.pythonhosted.org/packages/20/12/38679034af332785aac8774540895e234f4d07f7545804097de4b666afd8/packaging-25.0-py3-none-any.whl", hash = "sha256:29572ef2b1f17581046b3a2227d5c611fb25ec70ca1ba8554b24b0e69331a484", size = 66469, upload-time = "2025-04-19T11:48:57.875Z" },
]

[[package]]
name = "parameterized"
version = "0.9.0"
source = { registry = "https://pypi.org/simple" }
sdist = { url = "https://files.pythonhosted.org/packages/ea/49/00c0c0cc24ff4266025a53e41336b79adaa5a4ebfad214f433d623f9865e/parameterized-0.9.0.tar.gz", hash = "sha256:7fc905272cefa4f364c1a3429cbbe9c0f98b793988efb5bf90aac80f08db09b1", size = 24351, upload-time = "2023-03-27T02:01:11.592Z" }
wheels = [
    { url = "https://files.pythonhosted.org/packages/00/2f/804f58f0b856ab3bf21617cccf5b39206e6c4c94c2cd227bde125ea6105f/parameterized-0.9.0-py2.py3-none-any.whl", hash = "sha256:4e0758e3d41bea3bbd05ec14fc2c24736723f243b28d702081aef438c9372b1b", size = 20475, upload-time = "2023-03-27T02:01:09.31Z" },
]

[[package]]
name = "parse"
version = "1.20.2"
source = { registry = "https://pypi.org/simple" }
sdist = { url = "https://files.pythonhosted.org/packages/4f/78/d9b09ba24bb36ef8b83b71be547e118d46214735b6dfb39e4bfde0e9b9dd/parse-1.20.2.tar.gz", hash = "sha256:b41d604d16503c79d81af5165155c0b20f6c8d6c559efa66b4b695c3e5a0a0ce", size = 29391, upload-time = "2024-06-11T04:41:57.34Z" }
wheels = [
    { url = "https://files.pythonhosted.org/packages/d0/31/ba45bf0b2aa7898d81cbbfac0e88c267befb59ad91a19e36e1bc5578ddb1/parse-1.20.2-py2.py3-none-any.whl", hash = "sha256:967095588cb802add9177d0c0b6133b5ba33b1ea9007ca800e526f42a85af558", size = 20126, upload-time = "2024-06-11T04:41:55.057Z" },
]

[[package]]
name = "parse-type"
version = "0.6.4"
source = { registry = "https://pypi.org/simple" }
dependencies = [
    { name = "parse" },
    { name = "six" },
]
sdist = { url = "https://files.pythonhosted.org/packages/17/e9/a3b2ae5f8a852542788ac1f1865dcea0c549cc40af243f42cabfa0acf24d/parse_type-0.6.4.tar.gz", hash = "sha256:5e1ec10440b000c3f818006033372939e693a9ec0176f446d9303e4db88489a6", size = 96480, upload-time = "2024-10-03T11:51:00.353Z" }
wheels = [
    { url = "https://files.pythonhosted.org/packages/d5/b3/f6cc950042bfdbe98672e7c834d930f85920fb7d3359f59096e8d2799617/parse_type-0.6.4-py2.py3-none-any.whl", hash = "sha256:83d41144a82d6b8541127bf212dd76c7f01baff680b498ce8a4d052a7a5bce4c", size = 27442, upload-time = "2024-10-03T11:50:58.519Z" },
]

[[package]]
name = "pdbp"
version = "1.7.1"
source = { registry = "https://pypi.org/simple" }
dependencies = [
    { name = "colorama", marker = "sys_platform == 'win32'" },
    { name = "pygments" },
    { name = "tabcompleter" },
]
sdist = { url = "https://files.pythonhosted.org/packages/cf/dc/ac1175097f0473dd3717d5f1b953a79311570b95df53351bf8e6568de2d4/pdbp-1.7.1.tar.gz", hash = "sha256:5ab06d86a60433fc8310f8cf8fc0519ec600768d6f4d5b867513ee1d48b0693b", size = 25522, upload-time = "2025-07-09T19:57:26.334Z" }
wheels = [
    { url = "https://files.pythonhosted.org/packages/a9/8b/2d16e4eb53bb49adf4eecb8190b2281f8b1b8c6fe78ca89c157ec65fa77e/pdbp-1.7.1-py3-none-any.whl", hash = "sha256:bed0541a34197b00b7ec37b64998eb8bbf4864fcb0b4bc6c439566aa1390e23b", size = 21648, upload-time = "2025-07-09T19:57:24.823Z" },
]

[[package]]
name = "pip"
version = "25.2"
source = { registry = "https://pypi.org/simple" }
sdist = { url = "https://files.pythonhosted.org/packages/20/16/650289cd3f43d5a2fadfd98c68bd1e1e7f2550a1a5326768cddfbcedb2c5/pip-25.2.tar.gz", hash = "sha256:578283f006390f85bb6282dffb876454593d637f5d1be494b5202ce4877e71f2", size = 1840021, upload-time = "2025-07-30T21:50:15.401Z" }
wheels = [
    { url = "https://files.pythonhosted.org/packages/b7/3f/945ef7ab14dc4f9d7f40288d2df998d1837ee0888ec3659c813487572faa/pip-25.2-py3-none-any.whl", hash = "sha256:6d67a2b4e7f14d8b31b8b52648866fa717f45a1eb70e83002f4331d07e953717", size = 1752557, upload-time = "2025-07-30T21:50:13.323Z" },
]

[[package]]
name = "platformdirs"
version = "4.3.8"
source = { registry = "https://pypi.org/simple" }
sdist = { url = "https://files.pythonhosted.org/packages/fe/8b/3c73abc9c759ecd3f1f7ceff6685840859e8070c4d947c93fae71f6a0bf2/platformdirs-4.3.8.tar.gz", hash = "sha256:3d512d96e16bcb959a814c9f348431070822a6496326a4be0911c40b5a74c2bc", size = 21362, upload-time = "2025-05-07T22:47:42.121Z" }
wheels = [
    { url = "https://files.pythonhosted.org/packages/fe/39/979e8e21520d4e47a0bbe349e2713c0aac6f3d853d0e5b34d76206c439aa/platformdirs-4.3.8-py3-none-any.whl", hash = "sha256:ff7059bb7eb1179e2685604f4aaf157cfd9535242bd23742eadc3c13542139b4", size = 18567, upload-time = "2025-05-07T22:47:40.376Z" },
]

[[package]]
name = "pluggy"
version = "1.6.0"
source = { registry = "https://pypi.org/simple" }
sdist = { url = "https://files.pythonhosted.org/packages/f9/e2/3e91f31a7d2b083fe6ef3fa267035b518369d9511ffab804f839851d2779/pluggy-1.6.0.tar.gz", hash = "sha256:7dcc130b76258d33b90f61b658791dede3486c3e6bfb003ee5c9bfb396dd22f3", size = 69412, upload-time = "2025-05-15T12:30:07.975Z" }
wheels = [
    { url = "https://files.pythonhosted.org/packages/54/20/4d324d65cc6d9205fabedc306948156824eb9f0ee1633355a8f7ec5c66bf/pluggy-1.6.0-py3-none-any.whl", hash = "sha256:e920276dd6813095e9377c0bc5566d94c932c33b27a3e3945d8389c374dd4746", size = 20538, upload-time = "2025-05-15T12:30:06.134Z" },
]

[[package]]
name = "pyautogui"
version = "0.9.54"
source = { registry = "https://pypi.org/simple" }
dependencies = [
    { name = "mouseinfo" },
    { name = "pygetwindow" },
    { name = "pymsgbox" },
    { name = "pyobjc-core", marker = "sys_platform == 'darwin'" },
    { name = "pyobjc-framework-quartz", marker = "sys_platform == 'darwin'" },
    { name = "pyscreeze" },
    { name = "python3-xlib", marker = "sys_platform == 'linux'" },
    { name = "pytweening" },
]
sdist = { url = "https://files.pythonhosted.org/packages/65/ff/cdae0a8c2118a0de74b6cf4cbcdcaf8fd25857e6c3f205ce4b1794b27814/PyAutoGUI-0.9.54.tar.gz", hash = "sha256:dd1d29e8fd118941cb193f74df57e5c6ff8e9253b99c7b04f39cfc69f3ae04b2", size = 61236, upload-time = "2023-05-24T20:11:32.972Z" }

[[package]]
name = "pycparser"
version = "2.22"
source = { registry = "https://pypi.org/simple" }
sdist = { url = "https://files.pythonhosted.org/packages/1d/b2/31537cf4b1ca988837256c910a668b553fceb8f069bedc4b1c826024b52c/pycparser-2.22.tar.gz", hash = "sha256:491c8be9c040f5390f5bf44a5b07752bd07f56edf992381b05c701439eec10f6", size = 172736, upload-time = "2024-03-30T13:22:22.564Z" }
wheels = [
    { url = "https://files.pythonhosted.org/packages/13/a3/a812df4e2dd5696d1f351d58b8fe16a405b234ad2886a0dab9183fb78109/pycparser-2.22-py3-none-any.whl", hash = "sha256:c3702b6d3dd8c7abc1afa565d7e63d53a1d0bd86cdc24edd75470f4de499cfcc", size = 117552, upload-time = "2024-03-30T13:22:20.476Z" },
]

[[package]]
name = "pydantic"
version = "2.11.7"
source = { registry = "https://pypi.org/simple" }
dependencies = [
    { name = "annotated-types" },
    { name = "pydantic-core" },
    { name = "typing-extensions" },
    { name = "typing-inspection" },
]
sdist = { url = "https://files.pythonhosted.org/packages/00/dd/4325abf92c39ba8623b5af936ddb36ffcfe0beae70405d456ab1fb2f5b8c/pydantic-2.11.7.tar.gz", hash = "sha256:d989c3c6cb79469287b1569f7447a17848c998458d49ebe294e975b9baf0f0db", size = 788350, upload-time = "2025-06-14T08:33:17.137Z" }
wheels = [
    { url = "https://files.pythonhosted.org/packages/6a/c0/ec2b1c8712ca690e5d61979dee872603e92b8a32f94cc1b72d53beab008a/pydantic-2.11.7-py3-none-any.whl", hash = "sha256:dde5df002701f6de26248661f6835bbe296a47bf73990135c7d07ce741b9623b", size = 444782, upload-time = "2025-06-14T08:33:14.905Z" },
]

[package.optional-dependencies]
email = [
    { name = "email-validator" },
]

[[package]]
name = "pydantic-core"
version = "2.33.2"
source = { registry = "https://pypi.org/simple" }
dependencies = [
    { name = "typing-extensions" },
]
sdist = { url = "https://files.pythonhosted.org/packages/ad/88/5f2260bdfae97aabf98f1778d43f69574390ad787afb646292a638c923d4/pydantic_core-2.33.2.tar.gz", hash = "sha256:7cb8bc3605c29176e1b105350d2e6474142d7c1bd1d9327c4a9bdb46bf827acc", size = 435195, upload-time = "2025-04-23T18:33:52.104Z" }
wheels = [
    { url = "https://files.pythonhosted.org/packages/18/8a/2b41c97f554ec8c71f2a8a5f85cb56a8b0956addfe8b0efb5b3d77e8bdc3/pydantic_core-2.33.2-cp312-cp312-macosx_10_12_x86_64.whl", hash = "sha256:a7ec89dc587667f22b6a0b6579c249fca9026ce7c333fc142ba42411fa243cdc", size = 2009000, upload-time = "2025-04-23T18:31:25.863Z" },
    { url = "https://files.pythonhosted.org/packages/a1/02/6224312aacb3c8ecbaa959897af57181fb6cf3a3d7917fd44d0f2917e6f2/pydantic_core-2.33.2-cp312-cp312-macosx_11_0_arm64.whl", hash = "sha256:3c6db6e52c6d70aa0d00d45cdb9b40f0433b96380071ea80b09277dba021ddf7", size = 1847996, upload-time = "2025-04-23T18:31:27.341Z" },
    { url = "https://files.pythonhosted.org/packages/d6/46/6dcdf084a523dbe0a0be59d054734b86a981726f221f4562aed313dbcb49/pydantic_core-2.33.2-cp312-cp312-manylinux_2_17_aarch64.manylinux2014_aarch64.whl", hash = "sha256:4e61206137cbc65e6d5256e1166f88331d3b6238e082d9f74613b9b765fb9025", size = 1880957, upload-time = "2025-04-23T18:31:28.956Z" },
    { url = "https://files.pythonhosted.org/packages/ec/6b/1ec2c03837ac00886ba8160ce041ce4e325b41d06a034adbef11339ae422/pydantic_core-2.33.2-cp312-cp312-manylinux_2_17_armv7l.manylinux2014_armv7l.whl", hash = "sha256:eb8c529b2819c37140eb51b914153063d27ed88e3bdc31b71198a198e921e011", size = 1964199, upload-time = "2025-04-23T18:31:31.025Z" },
    { url = "https://files.pythonhosted.org/packages/2d/1d/6bf34d6adb9debd9136bd197ca72642203ce9aaaa85cfcbfcf20f9696e83/pydantic_core-2.33.2-cp312-cp312-manylinux_2_17_ppc64le.manylinux2014_ppc64le.whl", hash = "sha256:c52b02ad8b4e2cf14ca7b3d918f3eb0ee91e63b3167c32591e57c4317e134f8f", size = 2120296, upload-time = "2025-04-23T18:31:32.514Z" },
    { url = "https://files.pythonhosted.org/packages/e0/94/2bd0aaf5a591e974b32a9f7123f16637776c304471a0ab33cf263cf5591a/pydantic_core-2.33.2-cp312-cp312-manylinux_2_17_s390x.manylinux2014_s390x.whl", hash = "sha256:96081f1605125ba0855dfda83f6f3df5ec90c61195421ba72223de35ccfb2f88", size = 2676109, upload-time = "2025-04-23T18:31:33.958Z" },
    { url = "https://files.pythonhosted.org/packages/f9/41/4b043778cf9c4285d59742281a769eac371b9e47e35f98ad321349cc5d61/pydantic_core-2.33.2-cp312-cp312-manylinux_2_17_x86_64.manylinux2014_x86_64.whl", hash = "sha256:8f57a69461af2a5fa6e6bbd7a5f60d3b7e6cebb687f55106933188e79ad155c1", size = 2002028, upload-time = "2025-04-23T18:31:39.095Z" },
    { url = "https://files.pythonhosted.org/packages/cb/d5/7bb781bf2748ce3d03af04d5c969fa1308880e1dca35a9bd94e1a96a922e/pydantic_core-2.33.2-cp312-cp312-manylinux_2_5_i686.manylinux1_i686.whl", hash = "sha256:572c7e6c8bb4774d2ac88929e3d1f12bc45714ae5ee6d9a788a9fb35e60bb04b", size = 2100044, upload-time = "2025-04-23T18:31:41.034Z" },
    { url = "https://files.pythonhosted.org/packages/fe/36/def5e53e1eb0ad896785702a5bbfd25eed546cdcf4087ad285021a90ed53/pydantic_core-2.33.2-cp312-cp312-musllinux_1_1_aarch64.whl", hash = "sha256:db4b41f9bd95fbe5acd76d89920336ba96f03e149097365afe1cb092fceb89a1", size = 2058881, upload-time = "2025-04-23T18:31:42.757Z" },
    { url = "https://files.pythonhosted.org/packages/01/6c/57f8d70b2ee57fc3dc8b9610315949837fa8c11d86927b9bb044f8705419/pydantic_core-2.33.2-cp312-cp312-musllinux_1_1_armv7l.whl", hash = "sha256:fa854f5cf7e33842a892e5c73f45327760bc7bc516339fda888c75ae60edaeb6", size = 2227034, upload-time = "2025-04-23T18:31:44.304Z" },
    { url = "https://files.pythonhosted.org/packages/27/b9/9c17f0396a82b3d5cbea4c24d742083422639e7bb1d5bf600e12cb176a13/pydantic_core-2.33.2-cp312-cp312-musllinux_1_1_x86_64.whl", hash = "sha256:5f483cfb75ff703095c59e365360cb73e00185e01aaea067cd19acffd2ab20ea", size = 2234187, upload-time = "2025-04-23T18:31:45.891Z" },
    { url = "https://files.pythonhosted.org/packages/b0/6a/adf5734ffd52bf86d865093ad70b2ce543415e0e356f6cacabbc0d9ad910/pydantic_core-2.33.2-cp312-cp312-win32.whl", hash = "sha256:9cb1da0f5a471435a7bc7e439b8a728e8b61e59784b2af70d7c169f8dd8ae290", size = 1892628, upload-time = "2025-04-23T18:31:47.819Z" },
    { url = "https://files.pythonhosted.org/packages/43/e4/5479fecb3606c1368d496a825d8411e126133c41224c1e7238be58b87d7e/pydantic_core-2.33.2-cp312-cp312-win_amd64.whl", hash = "sha256:f941635f2a3d96b2973e867144fde513665c87f13fe0e193c158ac51bfaaa7b2", size = 1955866, upload-time = "2025-04-23T18:31:49.635Z" },
    { url = "https://files.pythonhosted.org/packages/0d/24/8b11e8b3e2be9dd82df4b11408a67c61bb4dc4f8e11b5b0fc888b38118b5/pydantic_core-2.33.2-cp312-cp312-win_arm64.whl", hash = "sha256:cca3868ddfaccfbc4bfb1d608e2ccaaebe0ae628e1416aeb9c4d88c001bb45ab", size = 1888894, upload-time = "2025-04-23T18:31:51.609Z" },
    { url = "https://files.pythonhosted.org/packages/46/8c/99040727b41f56616573a28771b1bfa08a3d3fe74d3d513f01251f79f172/pydantic_core-2.33.2-cp313-cp313-macosx_10_12_x86_64.whl", hash = "sha256:1082dd3e2d7109ad8b7da48e1d4710c8d06c253cbc4a27c1cff4fbcaa97a9e3f", size = 2015688, upload-time = "2025-04-23T18:31:53.175Z" },
    { url = "https://files.pythonhosted.org/packages/3a/cc/5999d1eb705a6cefc31f0b4a90e9f7fc400539b1a1030529700cc1b51838/pydantic_core-2.33.2-cp313-cp313-macosx_11_0_arm64.whl", hash = "sha256:f517ca031dfc037a9c07e748cefd8d96235088b83b4f4ba8939105d20fa1dcd6", size = 1844808, upload-time = "2025-04-23T18:31:54.79Z" },
    { url = "https://files.pythonhosted.org/packages/6f/5e/a0a7b8885c98889a18b6e376f344da1ef323d270b44edf8174d6bce4d622/pydantic_core-2.33.2-cp313-cp313-manylinux_2_17_aarch64.manylinux2014_aarch64.whl", hash = "sha256:0a9f2c9dd19656823cb8250b0724ee9c60a82f3cdf68a080979d13092a3b0fef", size = 1885580, upload-time = "2025-04-23T18:31:57.393Z" },
    { url = "https://files.pythonhosted.org/packages/3b/2a/953581f343c7d11a304581156618c3f592435523dd9d79865903272c256a/pydantic_core-2.33.2-cp313-cp313-manylinux_2_17_armv7l.manylinux2014_armv7l.whl", hash = "sha256:2b0a451c263b01acebe51895bfb0e1cc842a5c666efe06cdf13846c7418caa9a", size = 1973859, upload-time = "2025-04-23T18:31:59.065Z" },
    { url = "https://files.pythonhosted.org/packages/e6/55/f1a813904771c03a3f97f676c62cca0c0a4138654107c1b61f19c644868b/pydantic_core-2.33.2-cp313-cp313-manylinux_2_17_ppc64le.manylinux2014_ppc64le.whl", hash = "sha256:1ea40a64d23faa25e62a70ad163571c0b342b8bf66d5fa612ac0dec4f069d916", size = 2120810, upload-time = "2025-04-23T18:32:00.78Z" },
    { url = "https://files.pythonhosted.org/packages/aa/c3/053389835a996e18853ba107a63caae0b9deb4a276c6b472931ea9ae6e48/pydantic_core-2.33.2-cp313-cp313-manylinux_2_17_s390x.manylinux2014_s390x.whl", hash = "sha256:0fb2d542b4d66f9470e8065c5469ec676978d625a8b7a363f07d9a501a9cb36a", size = 2676498, upload-time = "2025-04-23T18:32:02.418Z" },
    { url = "https://files.pythonhosted.org/packages/eb/3c/f4abd740877a35abade05e437245b192f9d0ffb48bbbbd708df33d3cda37/pydantic_core-2.33.2-cp313-cp313-manylinux_2_17_x86_64.manylinux2014_x86_64.whl", hash = "sha256:9fdac5d6ffa1b5a83bca06ffe7583f5576555e6c8b3a91fbd25ea7780f825f7d", size = 2000611, upload-time = "2025-04-23T18:32:04.152Z" },
    { url = "https://files.pythonhosted.org/packages/59/a7/63ef2fed1837d1121a894d0ce88439fe3e3b3e48c7543b2a4479eb99c2bd/pydantic_core-2.33.2-cp313-cp313-manylinux_2_5_i686.manylinux1_i686.whl", hash = "sha256:04a1a413977ab517154eebb2d326da71638271477d6ad87a769102f7c2488c56", size = 2107924, upload-time = "2025-04-23T18:32:06.129Z" },
    { url = "https://files.pythonhosted.org/packages/04/8f/2551964ef045669801675f1cfc3b0d74147f4901c3ffa42be2ddb1f0efc4/pydantic_core-2.33.2-cp313-cp313-musllinux_1_1_aarch64.whl", hash = "sha256:c8e7af2f4e0194c22b5b37205bfb293d166a7344a5b0d0eaccebc376546d77d5", size = 2063196, upload-time = "2025-04-23T18:32:08.178Z" },
    { url = "https://files.pythonhosted.org/packages/26/bd/d9602777e77fc6dbb0c7db9ad356e9a985825547dce5ad1d30ee04903918/pydantic_core-2.33.2-cp313-cp313-musllinux_1_1_armv7l.whl", hash = "sha256:5c92edd15cd58b3c2d34873597a1e20f13094f59cf88068adb18947df5455b4e", size = 2236389, upload-time = "2025-04-23T18:32:10.242Z" },
    { url = "https://files.pythonhosted.org/packages/42/db/0e950daa7e2230423ab342ae918a794964b053bec24ba8af013fc7c94846/pydantic_core-2.33.2-cp313-cp313-musllinux_1_1_x86_64.whl", hash = "sha256:65132b7b4a1c0beded5e057324b7e16e10910c106d43675d9bd87d4f38dde162", size = 2239223, upload-time = "2025-04-23T18:32:12.382Z" },
    { url = "https://files.pythonhosted.org/packages/58/4d/4f937099c545a8a17eb52cb67fe0447fd9a373b348ccfa9a87f141eeb00f/pydantic_core-2.33.2-cp313-cp313-win32.whl", hash = "sha256:52fb90784e0a242bb96ec53f42196a17278855b0f31ac7c3cc6f5c1ec4811849", size = 1900473, upload-time = "2025-04-23T18:32:14.034Z" },
    { url = "https://files.pythonhosted.org/packages/a0/75/4a0a9bac998d78d889def5e4ef2b065acba8cae8c93696906c3a91f310ca/pydantic_core-2.33.2-cp313-cp313-win_amd64.whl", hash = "sha256:c083a3bdd5a93dfe480f1125926afcdbf2917ae714bdb80b36d34318b2bec5d9", size = 1955269, upload-time = "2025-04-23T18:32:15.783Z" },
    { url = "https://files.pythonhosted.org/packages/f9/86/1beda0576969592f1497b4ce8e7bc8cbdf614c352426271b1b10d5f0aa64/pydantic_core-2.33.2-cp313-cp313-win_arm64.whl", hash = "sha256:e80b087132752f6b3d714f041ccf74403799d3b23a72722ea2e6ba2e892555b9", size = 1893921, upload-time = "2025-04-23T18:32:18.473Z" },
    { url = "https://files.pythonhosted.org/packages/a4/7d/e09391c2eebeab681df2b74bfe6c43422fffede8dc74187b2b0bf6fd7571/pydantic_core-2.33.2-cp313-cp313t-macosx_11_0_arm64.whl", hash = "sha256:61c18fba8e5e9db3ab908620af374db0ac1baa69f0f32df4f61ae23f15e586ac", size = 1806162, upload-time = "2025-04-23T18:32:20.188Z" },
    { url = "https://files.pythonhosted.org/packages/f1/3d/847b6b1fed9f8ed3bb95a9ad04fbd0b212e832d4f0f50ff4d9ee5a9f15cf/pydantic_core-2.33.2-cp313-cp313t-manylinux_2_17_x86_64.manylinux2014_x86_64.whl", hash = "sha256:95237e53bb015f67b63c91af7518a62a8660376a6a0db19b89acc77a4d6199f5", size = 1981560, upload-time = "2025-04-23T18:32:22.354Z" },
    { url = "https://files.pythonhosted.org/packages/6f/9a/e73262f6c6656262b5fdd723ad90f518f579b7bc8622e43a942eec53c938/pydantic_core-2.33.2-cp313-cp313t-win_amd64.whl", hash = "sha256:c2fc0a768ef76c15ab9238afa6da7f69895bb5d1ee83aeea2e3509af4472d0b9", size = 1935777, upload-time = "2025-04-23T18:32:25.088Z" },
]

[[package]]
name = "pygetwindow"
version = "0.0.9"
source = { registry = "https://pypi.org/simple" }
dependencies = [
    { name = "pyrect" },
]
sdist = { url = "https://files.pythonhosted.org/packages/e1/70/c7a4f46dbf06048c6d57d9489b8e0f9c4c3d36b7479f03c5ca97eaa2541d/PyGetWindow-0.0.9.tar.gz", hash = "sha256:17894355e7d2b305cd832d717708384017c1698a90ce24f6f7fbf0242dd0a688", size = 9699, upload-time = "2020-10-04T02:12:50.806Z" }

[[package]]
name = "pygments"
version = "2.19.2"
source = { registry = "https://pypi.org/simple" }
sdist = { url = "https://files.pythonhosted.org/packages/b0/77/a5b8c569bf593b0140bde72ea885a803b82086995367bf2037de0159d924/pygments-2.19.2.tar.gz", hash = "sha256:636cb2477cec7f8952536970bc533bc43743542f70392ae026374600add5b887", size = 4968631, upload-time = "2025-06-21T13:39:12.283Z" }
wheels = [
    { url = "https://files.pythonhosted.org/packages/c7/21/705964c7812476f378728bdf590ca4b771ec72385c533964653c68e86bdc/pygments-2.19.2-py3-none-any.whl", hash = "sha256:86540386c03d588bb81d44bc3928634ff26449851e99741617ecb9037ee5ec0b", size = 1225217, upload-time = "2025-06-21T13:39:07.939Z" },
]

[[package]]
name = "pymsgbox"
version = "1.0.9"
source = { registry = "https://pypi.org/simple" }
sdist = { url = "https://files.pythonhosted.org/packages/7d/ff/4c6f31a4f08979f12a663f2aeb6c8b765d3bd592e66eaaac445f547bb875/PyMsgBox-1.0.9.tar.gz", hash = "sha256:2194227de8bff7a3d6da541848705a155dcbb2a06ee120d9f280a1d7f51263ff", size = 18829, upload-time = "2020-10-11T01:51:43.227Z" }

[[package]]
name = "pynose"
version = "1.5.4"
source = { registry = "https://pypi.org/simple" }
sdist = { url = "https://files.pythonhosted.org/packages/aa/3e/ca4f634902b4b7f877159e9d4ca0c2d192bc578bdbcbdf184c23c645599f/pynose-1.5.4.tar.gz", hash = "sha256:97dd0b7e85cf990120a01147e83ccd960c09ffcd69f6822f18e14128c6655e67", size = 123368, upload-time = "2025-02-19T17:49:43.337Z" }
wheels = [
    { url = "https://files.pythonhosted.org/packages/08/9b/01282c10971f13c73f91428f52c6666f05e2437f0466224f44093247bc40/pynose-1.5.4-py3-none-any.whl", hash = "sha256:ee4ae91c9e2b54d46647f5d81b95392dd27e02ed26f016dadb5f1ac10f949d96", size = 130603, upload-time = "2025-02-19T17:49:41.52Z" },
]

[[package]]
name = "pyobjc-core"
version = "11.0"
source = { registry = "https://pypi.org/simple" }
sdist = { url = "https://files.pythonhosted.org/packages/5c/94/a111239b98260869780a5767e5d74bfd3a8c13a40457f479c28dcd91f89d/pyobjc_core-11.0.tar.gz", hash = "sha256:63bced211cb8a8fb5c8ff46473603da30e51112861bd02c438fbbbc8578d9a70", size = 994931, upload-time = "2025-01-14T19:02:13.938Z" }
wheels = [
    { url = "https://files.pythonhosted.org/packages/56/ce/bf3ff9a9347721a398c3dfb83e29b43fb166b7ef590f3f7b7ddcd283df39/pyobjc_core-11.0-cp312-cp312-macosx_10_13_universal2.whl", hash = "sha256:a03061d4955c62ddd7754224a80cdadfdf17b6b5f60df1d9169a3b1b02923f0b", size = 739750, upload-time = "2025-01-14T18:46:53.039Z" },
    { url = "https://files.pythonhosted.org/packages/72/16/0c468e73dbecb821e3da8819236fe832dfc53eb5f66a11775b055a7589ea/pyobjc_core-11.0-cp313-cp313-macosx_10_13_universal2.whl", hash = "sha256:c338c1deb7ab2e9436d4175d1127da2eeed4a1b564b3d83b9f3ae4844ba97e86", size = 743900, upload-time = "2025-01-14T18:46:54.654Z" },
    { url = "https://files.pythonhosted.org/packages/f3/88/cecec88fd51f62a6cd7775cc4fb6bfde16652f97df88d28c84fb77ca0c18/pyobjc_core-11.0-cp313-cp313t-macosx_10_13_universal2.whl", hash = "sha256:b4e9dc4296110f251a4033ff3f40320b35873ea7f876bd29a1c9705bb5e08c59", size = 791905, upload-time = "2025-01-14T18:46:56.473Z" },
]

[[package]]
name = "pyobjc-framework-cocoa"
version = "11.0"
source = { registry = "https://pypi.org/simple" }
dependencies = [
    { name = "pyobjc-core" },
]
sdist = { url = "https://files.pythonhosted.org/packages/c5/32/53809096ad5fc3e7a2c5ddea642590a5f2cb5b81d0ad6ea67fdb2263d9f9/pyobjc_framework_cocoa-11.0.tar.gz", hash = "sha256:00346a8cb81ad7b017b32ff7bf596000f9faa905807b1bd234644ebd47f692c5", size = 6173848, upload-time = "2025-01-14T19:03:00.125Z" }
wheels = [
    { url = "https://files.pythonhosted.org/packages/5b/8d/0e2558447c26b3ba64f7c9776a5a6c9d2ae8abf9d34308b174ae0934402e/pyobjc_framework_Cocoa-11.0-cp312-cp312-macosx_10_13_universal2.whl", hash = "sha256:280a577b83c68175a28b2b7138d1d2d3111f2b2b66c30e86f81a19c2b02eae71", size = 385811, upload-time = "2025-01-14T18:49:29.259Z" },
    { url = "https://files.pythonhosted.org/packages/1d/a5/609281a7e89efefbef9db1d8fe66bc0458c3b4e74e2227c644f9c18926fa/pyobjc_framework_Cocoa-11.0-cp313-cp313-macosx_10_13_universal2.whl", hash = "sha256:15b2bd977ed340074f930f1330f03d42912d5882b697d78bd06f8ebe263ef92e", size = 385889, upload-time = "2025-01-14T18:49:30.605Z" },
    { url = "https://files.pythonhosted.org/packages/93/f6/2d5a863673ef7b85a3cba875c43e6c495fb1307427a6801001ae94bb5e54/pyobjc_framework_Cocoa-11.0-cp313-cp313t-macosx_10_13_universal2.whl", hash = "sha256:5750001db544e67f2b66f02067d8f0da96bb2ef71732bde104f01b8628f9d7ea", size = 389831, upload-time = "2025-01-14T18:49:31.963Z" },
]

[[package]]
name = "pyobjc-framework-quartz"
version = "11.0"
source = { registry = "https://pypi.org/simple" }
dependencies = [
    { name = "pyobjc-core" },
    { name = "pyobjc-framework-cocoa" },
]
sdist = { url = "https://files.pythonhosted.org/packages/a5/ad/f00f3f53387c23bbf4e0bb1410e11978cbf87c82fa6baff0ee86f74c5fb6/pyobjc_framework_quartz-11.0.tar.gz", hash = "sha256:3205bf7795fb9ae34747f701486b3db6dfac71924894d1f372977c4d70c3c619", size = 3952463, upload-time = "2025-01-14T19:05:07.931Z" }
wheels = [
    { url = "https://files.pythonhosted.org/packages/60/5d/df827b78dcb5140652ad08af8038c9ddd7e01e6bdf84462bfee644e6e661/pyobjc_framework_Quartz-11.0-cp312-cp312-macosx_10_13_universal2.whl", hash = "sha256:cb4a9f2d9d580ea15e25e6b270f47681afb5689cafc9e25712445ce715bcd18e", size = 212061, upload-time = "2025-01-14T18:58:10.2Z" },
    { url = "https://files.pythonhosted.org/packages/a6/9e/54c48fe8faab06ee5eb80796c8c17ec61fc313d84398540ee70abeaf7070/pyobjc_framework_Quartz-11.0-cp313-cp313-macosx_10_13_universal2.whl", hash = "sha256:973b4f9b8ab844574461a038bd5269f425a7368d6e677e3cc81fcc9b27b65498", size = 212478, upload-time = "2025-01-14T18:58:11.491Z" },
    { url = "https://files.pythonhosted.org/packages/4a/28/456b54a59bfe11a91b7b4e94f8ffdcf174ffd1efa169f4283e5b3bc10194/pyobjc_framework_Quartz-11.0-cp313-cp313t-macosx_10_13_universal2.whl", hash = "sha256:66ab58d65348863b8707e63b2ec5cdc54569ee8189d1af90d52f29f5fdf6272c", size = 217973, upload-time = "2025-01-14T18:58:12.739Z" },
]

[[package]]
name = "pyotp"
version = "2.9.0"
source = { registry = "https://pypi.org/simple" }
sdist = { url = "https://files.pythonhosted.org/packages/f3/b2/1d5994ba2acde054a443bd5e2d384175449c7d2b6d1a0614dbca3a63abfc/pyotp-2.9.0.tar.gz", hash = "sha256:346b6642e0dbdde3b4ff5a930b664ca82abfa116356ed48cc42c7d6590d36f63", size = 17763, upload-time = "2023-07-27T23:41:03.295Z" }
wheels = [
    { url = "https://files.pythonhosted.org/packages/c3/c0/c33c8792c3e50193ef55adb95c1c3c2786fe281123291c2dbf0eaab95a6f/pyotp-2.9.0-py3-none-any.whl", hash = "sha256:81c2e5865b8ac55e825b0358e496e1d9387c811e85bb40e71a3b29b288963612", size = 13376, upload-time = "2023-07-27T23:41:01.685Z" },
]

[[package]]
name = "pyperclip"
version = "1.9.0"
source = { registry = "https://pypi.org/simple" }
sdist = { url = "https://files.pythonhosted.org/packages/30/23/2f0a3efc4d6a32f3b63cdff36cd398d9701d26cda58e3ab97ac79fb5e60d/pyperclip-1.9.0.tar.gz", hash = "sha256:b7de0142ddc81bfc5c7507eea19da920b92252b548b96186caf94a5e2527d310", size = 20961, upload-time = "2024-06-18T20:38:48.401Z" }

[[package]]
name = "pyreadline3"
version = "3.5.4"
source = { registry = "https://pypi.org/simple" }
sdist = { url = "https://files.pythonhosted.org/packages/0f/49/4cea918a08f02817aabae639e3d0ac046fef9f9180518a3ad394e22da148/pyreadline3-3.5.4.tar.gz", hash = "sha256:8d57d53039a1c75adba8e50dd3d992b28143480816187ea5efbd5c78e6c885b7", size = 99839, upload-time = "2024-09-19T02:40:10.062Z" }
wheels = [
    { url = "https://files.pythonhosted.org/packages/5a/dc/491b7661614ab97483abf2056be1deee4dc2490ecbf7bff9ab5cdbac86e1/pyreadline3-3.5.4-py3-none-any.whl", hash = "sha256:eaf8e6cc3c49bcccf145fc6067ba8643d1df34d604a1ec0eccbf7a18e6d3fae6", size = 83178, upload-time = "2024-09-19T02:40:08.598Z" },
]

[[package]]
name = "pyrect"
version = "0.2.0"
source = { registry = "https://pypi.org/simple" }
sdist = { url = "https://files.pythonhosted.org/packages/cb/04/2ba023d5f771b645f7be0c281cdacdcd939fe13d1deb331fc5ed1a6b3a98/PyRect-0.2.0.tar.gz", hash = "sha256:f65155f6df9b929b67caffbd57c0947c5ae5449d3b580d178074bffb47a09b78", size = 17219, upload-time = "2022-03-16T04:45:52.36Z" }

[[package]]
name = "pyscreeze"
version = "1.0.1"
source = { registry = "https://pypi.org/simple" }
sdist = { url = "https://files.pythonhosted.org/packages/ee/f0/cb456ac4f1a73723d5b866933b7986f02bacea27516629c00f8e7da94c2d/pyscreeze-1.0.1.tar.gz", hash = "sha256:cf1662710f1b46aa5ff229ee23f367da9e20af4a78e6e365bee973cad0ead4be", size = 27826, upload-time = "2024-08-20T23:03:07.291Z" }

[[package]]
name = "pysocks"
version = "1.7.1"
source = { registry = "https://pypi.org/simple" }
sdist = { url = "https://files.pythonhosted.org/packages/bd/11/293dd436aea955d45fc4e8a35b6ae7270f5b8e00b53cf6c024c83b657a11/PySocks-1.7.1.tar.gz", hash = "sha256:3f8804571ebe159c380ac6de37643bb4685970655d3bba243530d6558b799aa0", size = 284429, upload-time = "2019-09-20T02:07:35.714Z" }
wheels = [
    { url = "https://files.pythonhosted.org/packages/8d/59/b4572118e098ac8e46e399a1dd0f2d85403ce8bbaad9ec79373ed6badaf9/PySocks-1.7.1-py3-none-any.whl", hash = "sha256:2725bd0a9925919b9b51739eea5f9e2bae91e83288108a9ad338b2e3a4435ee5", size = 16725, upload-time = "2019-09-20T02:06:22.938Z" },
]

[[package]]
name = "pytest"
version = "8.4.1"
source = { registry = "https://pypi.org/simple" }
dependencies = [
    { name = "colorama", marker = "sys_platform == 'win32'" },
    { name = "iniconfig" },
    { name = "packaging" },
    { name = "pluggy" },
    { name = "pygments" },
]
sdist = { url = "https://files.pythonhosted.org/packages/08/ba/45911d754e8eba3d5a841a5ce61a65a685ff1798421ac054f85aa8747dfb/pytest-8.4.1.tar.gz", hash = "sha256:7c67fd69174877359ed9371ec3af8a3d2b04741818c51e5e99cc1742251fa93c", size = 1517714, upload-time = "2025-06-18T05:48:06.109Z" }
wheels = [
    { url = "https://files.pythonhosted.org/packages/29/16/c8a903f4c4dffe7a12843191437d7cd8e32751d5de349d45d3fe69544e87/pytest-8.4.1-py3-none-any.whl", hash = "sha256:539c70ba6fcead8e78eebbf1115e8b589e7565830d7d006a8723f19ac8a0afb7", size = 365474, upload-time = "2025-06-18T05:48:03.955Z" },
]

[[package]]
name = "pytest-asyncio"
version = "1.1.0"
source = { registry = "https://pypi.org/simple" }
dependencies = [
    { name = "pytest" },
]
sdist = { url = "https://files.pythonhosted.org/packages/4e/51/f8794af39eeb870e87a8c8068642fc07bce0c854d6865d7dd0f2a9d338c2/pytest_asyncio-1.1.0.tar.gz", hash = "sha256:796aa822981e01b68c12e4827b8697108f7205020f24b5793b3c41555dab68ea", size = 46652, upload-time = "2025-07-16T04:29:26.393Z" }
wheels = [
    { url = "https://files.pythonhosted.org/packages/c7/9d/bf86eddabf8c6c9cb1ea9a869d6873b46f105a5d292d3a6f7071f5b07935/pytest_asyncio-1.1.0-py3-none-any.whl", hash = "sha256:5fe2d69607b0bd75c656d1211f969cadba035030156745ee09e7d71740e58ecf", size = 15157, upload-time = "2025-07-16T04:29:24.929Z" },
]

[[package]]
name = "pytest-html"
version = "4.0.2"
source = { registry = "https://pypi.org/simple" }
dependencies = [
    { name = "jinja2" },
    { name = "pytest" },
    { name = "pytest-metadata" },
]
sdist = { url = "https://files.pythonhosted.org/packages/23/35/24c115767a0d1dacc9bc68255601d833d19531bc3bfc595f77ad2b0db2fc/pytest_html-4.0.2.tar.gz", hash = "sha256:88682b9e8e51392472546a70a2139b27d6bc1834a4afd3e41da33c9d9f91e4a4", size = 149084, upload-time = "2023-09-14T07:07:28.994Z" }
wheels = [
    { url = "https://files.pythonhosted.org/packages/0e/44/01d23e607f6c4e452ed978bd0a5677883d98ab156d5379b2ec7cb4c63c7a/pytest_html-4.0.2-py3-none-any.whl", hash = "sha256:907c3e68462df129d3ee96dee58bd63f70216b06421836b22fd3fd57ef314acb", size = 23110, upload-time = "2023-09-14T07:07:27.177Z" },
]

[[package]]
name = "pytest-metadata"
version = "3.1.1"
source = { registry = "https://pypi.org/simple" }
dependencies = [
    { name = "pytest" },
]
sdist = { url = "https://files.pythonhosted.org/packages/a6/85/8c969f8bec4e559f8f2b958a15229a35495f5b4ce499f6b865eac54b878d/pytest_metadata-3.1.1.tar.gz", hash = "sha256:d2a29b0355fbc03f168aa96d41ff88b1a3b44a3b02acbe491801c98a048017c8", size = 9952, upload-time = "2024-02-12T19:38:44.887Z" }
wheels = [
    { url = "https://files.pythonhosted.org/packages/3e/43/7e7b2ec865caa92f67b8f0e9231a798d102724ca4c0e1f414316be1c1ef2/pytest_metadata-3.1.1-py3-none-any.whl", hash = "sha256:c8e0844db684ee1c798cfa38908d20d67d0463ecb6137c72e91f418558dd5f4b", size = 11428, upload-time = "2024-02-12T19:38:42.531Z" },
]

[[package]]
name = "pytest-ordering"
version = "0.6"
source = { registry = "https://pypi.org/simple" }
dependencies = [
    { name = "pytest" },
]
sdist = { url = "https://files.pythonhosted.org/packages/e1/ba/65091c36e6e18da479d22d860586e3ba3a4237cc92a66e3ddd945e4fe761/pytest-ordering-0.6.tar.gz", hash = "sha256:561ad653626bb171da78e682f6d39ac33bb13b3e272d406cd555adb6b006bda6", size = 2629, upload-time = "2018-11-14T00:55:26.004Z" }
wheels = [
    { url = "https://files.pythonhosted.org/packages/ec/98/adc368fe369465f291ab24e18b9900473786ed1afdf861ba90467eb0767e/pytest_ordering-0.6-py3-none-any.whl", hash = "sha256:3f314a178dbeb6777509548727dc69edf22d6d9a2867bf2d310ab85c403380b6", size = 4643, upload-time = "2018-10-25T16:25:18.445Z" },
]

[[package]]
name = "pytest-progress"
version = "1.3.0"
source = { registry = "https://pypi.org/simple" }
dependencies = [
    { name = "pytest" },
]
sdist = { url = "https://files.pythonhosted.org/packages/71/af/285d33ac0630610eaf0bdba431ac7e3d3f8332e1c0244db360a7193c6541/pytest_progress-1.3.0.tar.gz", hash = "sha256:b2a6cd0b0cd8b50b19f56777402835e546dc8404eb7fa77ac2ace9dc719ec50e", size = 4736, upload-time = "2024-06-18T09:30:00.051Z" }

[[package]]
name = "pytest-rerunfailures"
version = "15.1"
source = { registry = "https://pypi.org/simple" }
dependencies = [
    { name = "packaging" },
    { name = "pytest" },
]
sdist = { url = "https://files.pythonhosted.org/packages/a0/78/e6e358545537a8e82c4dc91e72ec0d6f80546a3786dd27c76b06ca09db77/pytest_rerunfailures-15.1.tar.gz", hash = "sha256:c6040368abd7b8138c5b67288be17d6e5611b7368755ce0465dda0362c8ece80", size = 26981, upload-time = "2025-05-08T06:36:33.483Z" }
wheels = [
    { url = "https://files.pythonhosted.org/packages/f3/30/11d836ff01c938969efa319b4ebe2374ed79d28043a12bfc908577aab9f3/pytest_rerunfailures-15.1-py3-none-any.whl", hash = "sha256:f674c3594845aba8b23c78e99b1ff8068556cc6a8b277f728071fdc4f4b0b355", size = 13274, upload-time = "2025-05-08T06:36:32.029Z" },
]

[[package]]
name = "pytest-retry"
version = "1.7.0"
source = { registry = "https://pypi.org/simple" }
dependencies = [
    { name = "pytest" },
]
sdist = { url = "https://files.pythonhosted.org/packages/c5/5b/607b017994cca28de3a1ad22a3eee8418e5d428dcd8ec25b26b18e995a73/pytest_retry-1.7.0.tar.gz", hash = "sha256:f8d52339f01e949df47c11ba9ee8d5b362f5824dff580d3870ec9ae0057df80f", size = 19977, upload-time = "2025-01-19T01:56:13.115Z" }
wheels = [
    { url = "https://files.pythonhosted.org/packages/7c/ff/3266c8a73b9b93c4b14160a7e2b31d1e1088e28ed29f4c2d93ae34093bfd/pytest_retry-1.7.0-py3-none-any.whl", hash = "sha256:a2dac85b79a4e2375943f1429479c65beb6c69553e7dae6b8332be47a60954f4", size = 13775, upload-time = "2025-01-19T01:56:11.199Z" },
]

[[package]]
name = "pytest-xdist"
version = "3.8.0"
source = { registry = "https://pypi.org/simple" }
dependencies = [
    { name = "execnet" },
    { name = "pytest" },
]
sdist = { url = "https://files.pythonhosted.org/packages/78/b4/439b179d1ff526791eb921115fca8e44e596a13efeda518b9d845a619450/pytest_xdist-3.8.0.tar.gz", hash = "sha256:7e578125ec9bc6050861aa93f2d59f1d8d085595d6551c2c90b6f4fad8d3a9f1", size = 88069, upload-time = "2025-07-01T13:30:59.346Z" }
wheels = [
    { url = "https://files.pythonhosted.org/packages/ca/31/d4e37e9e550c2b92a9cbc2e4d0b7420a27224968580b5a447f420847c975/pytest_xdist-3.8.0-py3-none-any.whl", hash = "sha256:202ca578cfeb7370784a8c33d6d05bc6e13b4f25b5053c30a152269fd10f0b88", size = 46396, upload-time = "2025-07-01T13:30:56.632Z" },
]

[[package]]
name = "python-dotenv"
version = "1.0.1"
source = { registry = "https://pypi.org/simple" }
sdist = { url = "https://files.pythonhosted.org/packages/bc/57/e84d88dfe0aec03b7a2d4327012c1627ab5f03652216c63d49846d7a6c58/python-dotenv-1.0.1.tar.gz", hash = "sha256:e324ee90a023d808f1959c46bcbc04446a10ced277783dc6ee09987c37ec10ca", size = 39115, upload-time = "2024-01-23T06:33:00.505Z" }
wheels = [
    { url = "https://files.pythonhosted.org/packages/6a/3e/b68c118422ec867fa7ab88444e1274aa40681c606d59ac27de5a5588f082/python_dotenv-1.0.1-py3-none-any.whl", hash = "sha256:f7b63ef50f1b690dddf550d03497b66d609393b40b564ed0d674909a68ebf16a", size = 19863, upload-time = "2024-01-23T06:32:58.246Z" },
]

[[package]]
name = "python-multipart"
version = "0.0.20"
source = { registry = "https://pypi.org/simple" }
sdist = { url = "https://files.pythonhosted.org/packages/f3/87/f44d7c9f274c7ee665a29b885ec97089ec5dc034c7f3fafa03da9e39a09e/python_multipart-0.0.20.tar.gz", hash = "sha256:8dd0cab45b8e23064ae09147625994d090fa46f5b0d1e13af944c331a7fa9d13", size = 37158, upload-time = "2024-12-16T19:45:46.972Z" }
wheels = [
    { url = "https://files.pythonhosted.org/packages/45/58/38b5afbc1a800eeea951b9285d3912613f2603bdf897a4ab0f4bd7f405fc/python_multipart-0.0.20-py3-none-any.whl", hash = "sha256:8a62d3a8335e06589fe01f2a3e178cdcc632f3fbe0d492ad9ee0ec35aab1f104", size = 24546, upload-time = "2024-12-16T19:45:44.423Z" },
]

[[package]]
name = "python-xlib"
version = "0.33"
source = { registry = "https://pypi.org/simple" }
dependencies = [
    { name = "six" },
]
sdist = { url = "https://files.pythonhosted.org/packages/86/f5/8c0653e5bb54e0cbdfe27bf32d41f27bc4e12faa8742778c17f2a71be2c0/python-xlib-0.33.tar.gz", hash = "sha256:55af7906a2c75ce6cb280a584776080602444f75815a7aff4d287bb2d7018b32", size = 269068, upload-time = "2022-12-25T18:53:00.824Z" }
wheels = [
    { url = "https://files.pythonhosted.org/packages/fc/b8/ff33610932e0ee81ae7f1269c890f697d56ff74b9f5b2ee5d9b7fa2c5355/python_xlib-0.33-py2.py3-none-any.whl", hash = "sha256:c3534038d42e0df2f1392a1b30a15a4ff5fdc2b86cfa94f072bf11b10a164398", size = 182185, upload-time = "2022-12-25T18:52:58.662Z" },
]

[[package]]
name = "python3-xlib"
version = "0.15"
source = { registry = "https://pypi.org/simple" }
sdist = { url = "https://files.pythonhosted.org/packages/ef/c6/2c5999de3bb1533521f1101e8fe56fd9c266732f4d48011c7c69b29d12ae/python3-xlib-0.15.tar.gz", hash = "sha256:dc4245f3ae4aa5949c1d112ee4723901ade37a96721ba9645f2bfa56e5b383f8", size = 132828, upload-time = "2014-05-31T12:28:59.603Z" }

[[package]]
name = "pytweening"
version = "1.2.0"
source = { registry = "https://pypi.org/simple" }
sdist = { url = "https://files.pythonhosted.org/packages/79/0c/c16bc93ac2755bac0066a8ecbd2a2931a1735a6fffd99a2b9681c7e83e90/pytweening-1.2.0.tar.gz", hash = "sha256:243318b7736698066c5f362ec5c2b6434ecf4297c3c8e7caa8abfe6af4cac71b", size = 171241, upload-time = "2024-02-20T03:37:56.809Z" }

[[package]]
name = "pyyaml"
version = "6.0.2"
source = { registry = "https://pypi.org/simple" }
sdist = { url = "https://files.pythonhosted.org/packages/54/ed/79a089b6be93607fa5cdaedf301d7dfb23af5f25c398d5ead2525b063e17/pyyaml-6.0.2.tar.gz", hash = "sha256:d584d9ec91ad65861cc08d42e834324ef890a082e591037abe114850ff7bbc3e", size = 130631, upload-time = "2024-08-06T20:33:50.674Z" }
wheels = [
    { url = "https://files.pythonhosted.org/packages/86/0c/c581167fc46d6d6d7ddcfb8c843a4de25bdd27e4466938109ca68492292c/PyYAML-6.0.2-cp312-cp312-macosx_10_9_x86_64.whl", hash = "sha256:c70c95198c015b85feafc136515252a261a84561b7b1d51e3384e0655ddf25ab", size = 183873, upload-time = "2024-08-06T20:32:25.131Z" },
    { url = "https://files.pythonhosted.org/packages/a8/0c/38374f5bb272c051e2a69281d71cba6fdb983413e6758b84482905e29a5d/PyYAML-6.0.2-cp312-cp312-macosx_11_0_arm64.whl", hash = "sha256:ce826d6ef20b1bc864f0a68340c8b3287705cae2f8b4b1d932177dcc76721725", size = 173302, upload-time = "2024-08-06T20:32:26.511Z" },
    { url = "https://files.pythonhosted.org/packages/c3/93/9916574aa8c00aa06bbac729972eb1071d002b8e158bd0e83a3b9a20a1f7/PyYAML-6.0.2-cp312-cp312-manylinux_2_17_aarch64.manylinux2014_aarch64.whl", hash = "sha256:1f71ea527786de97d1a0cc0eacd1defc0985dcf6b3f17bb77dcfc8c34bec4dc5", size = 739154, upload-time = "2024-08-06T20:32:28.363Z" },
    { url = "https://files.pythonhosted.org/packages/95/0f/b8938f1cbd09739c6da569d172531567dbcc9789e0029aa070856f123984/PyYAML-6.0.2-cp312-cp312-manylinux_2_17_s390x.manylinux2014_s390x.whl", hash = "sha256:9b22676e8097e9e22e36d6b7bda33190d0d400f345f23d4065d48f4ca7ae0425", size = 766223, upload-time = "2024-08-06T20:32:30.058Z" },
    { url = "https://files.pythonhosted.org/packages/b9/2b/614b4752f2e127db5cc206abc23a8c19678e92b23c3db30fc86ab731d3bd/PyYAML-6.0.2-cp312-cp312-manylinux_2_17_x86_64.manylinux2014_x86_64.whl", hash = "sha256:80bab7bfc629882493af4aa31a4cfa43a4c57c83813253626916b8c7ada83476", size = 767542, upload-time = "2024-08-06T20:32:31.881Z" },
    { url = "https://files.pythonhosted.org/packages/d4/00/dd137d5bcc7efea1836d6264f049359861cf548469d18da90cd8216cf05f/PyYAML-6.0.2-cp312-cp312-musllinux_1_1_aarch64.whl", hash = "sha256:0833f8694549e586547b576dcfaba4a6b55b9e96098b36cdc7ebefe667dfed48", size = 731164, upload-time = "2024-08-06T20:32:37.083Z" },
    { url = "https://files.pythonhosted.org/packages/c9/1f/4f998c900485e5c0ef43838363ba4a9723ac0ad73a9dc42068b12aaba4e4/PyYAML-6.0.2-cp312-cp312-musllinux_1_1_x86_64.whl", hash = "sha256:8b9c7197f7cb2738065c481a0461e50ad02f18c78cd75775628afb4d7137fb3b", size = 756611, upload-time = "2024-08-06T20:32:38.898Z" },
    { url = "https://files.pythonhosted.org/packages/df/d1/f5a275fdb252768b7a11ec63585bc38d0e87c9e05668a139fea92b80634c/PyYAML-6.0.2-cp312-cp312-win32.whl", hash = "sha256:ef6107725bd54b262d6dedcc2af448a266975032bc85ef0172c5f059da6325b4", size = 140591, upload-time = "2024-08-06T20:32:40.241Z" },
    { url = "https://files.pythonhosted.org/packages/0c/e8/4f648c598b17c3d06e8753d7d13d57542b30d56e6c2dedf9c331ae56312e/PyYAML-6.0.2-cp312-cp312-win_amd64.whl", hash = "sha256:7e7401d0de89a9a855c839bc697c079a4af81cf878373abd7dc625847d25cbd8", size = 156338, upload-time = "2024-08-06T20:32:41.93Z" },
    { url = "https://files.pythonhosted.org/packages/ef/e3/3af305b830494fa85d95f6d95ef7fa73f2ee1cc8ef5b495c7c3269fb835f/PyYAML-6.0.2-cp313-cp313-macosx_10_13_x86_64.whl", hash = "sha256:efdca5630322a10774e8e98e1af481aad470dd62c3170801852d752aa7a783ba", size = 181309, upload-time = "2024-08-06T20:32:43.4Z" },
    { url = "https://files.pythonhosted.org/packages/45/9f/3b1c20a0b7a3200524eb0076cc027a970d320bd3a6592873c85c92a08731/PyYAML-6.0.2-cp313-cp313-macosx_11_0_arm64.whl", hash = "sha256:50187695423ffe49e2deacb8cd10510bc361faac997de9efef88badc3bb9e2d1", size = 171679, upload-time = "2024-08-06T20:32:44.801Z" },
    { url = "https://files.pythonhosted.org/packages/7c/9a/337322f27005c33bcb656c655fa78325b730324c78620e8328ae28b64d0c/PyYAML-6.0.2-cp313-cp313-manylinux_2_17_aarch64.manylinux2014_aarch64.whl", hash = "sha256:0ffe8360bab4910ef1b9e87fb812d8bc0a308b0d0eef8c8f44e0254ab3b07133", size = 733428, upload-time = "2024-08-06T20:32:46.432Z" },
    { url = "https://files.pythonhosted.org/packages/a3/69/864fbe19e6c18ea3cc196cbe5d392175b4cf3d5d0ac1403ec3f2d237ebb5/PyYAML-6.0.2-cp313-cp313-manylinux_2_17_s390x.manylinux2014_s390x.whl", hash = "sha256:17e311b6c678207928d649faa7cb0d7b4c26a0ba73d41e99c4fff6b6c3276484", size = 763361, upload-time = "2024-08-06T20:32:51.188Z" },
    { url = "https://files.pythonhosted.org/packages/04/24/b7721e4845c2f162d26f50521b825fb061bc0a5afcf9a386840f23ea19fa/PyYAML-6.0.2-cp313-cp313-manylinux_2_17_x86_64.manylinux2014_x86_64.whl", hash = "sha256:70b189594dbe54f75ab3a1acec5f1e3faa7e8cf2f1e08d9b561cb41b845f69d5", size = 759523, upload-time = "2024-08-06T20:32:53.019Z" },
    { url = "https://files.pythonhosted.org/packages/2b/b2/e3234f59ba06559c6ff63c4e10baea10e5e7df868092bf9ab40e5b9c56b6/PyYAML-6.0.2-cp313-cp313-musllinux_1_1_aarch64.whl", hash = "sha256:41e4e3953a79407c794916fa277a82531dd93aad34e29c2a514c2c0c5fe971cc", size = 726660, upload-time = "2024-08-06T20:32:54.708Z" },
    { url = "https://files.pythonhosted.org/packages/fe/0f/25911a9f080464c59fab9027482f822b86bf0608957a5fcc6eaac85aa515/PyYAML-6.0.2-cp313-cp313-musllinux_1_1_x86_64.whl", hash = "sha256:68ccc6023a3400877818152ad9a1033e3db8625d899c72eacb5a668902e4d652", size = 751597, upload-time = "2024-08-06T20:32:56.985Z" },
    { url = "https://files.pythonhosted.org/packages/14/0d/e2c3b43bbce3cf6bd97c840b46088a3031085179e596d4929729d8d68270/PyYAML-6.0.2-cp313-cp313-win32.whl", hash = "sha256:bc2fa7c6b47d6bc618dd7fb02ef6fdedb1090ec036abab80d4681424b84c1183", size = 140527, upload-time = "2024-08-06T20:33:03.001Z" },
    { url = "https://files.pythonhosted.org/packages/fa/de/02b54f42487e3d3c6efb3f89428677074ca7bf43aae402517bc7cca949f3/PyYAML-6.0.2-cp313-cp313-win_amd64.whl", hash = "sha256:8388ee1976c416731879ac16da0aff3f63b286ffdd57cdeb95f3f2e085687563", size = 156446, upload-time = "2024-08-06T20:33:04.33Z" },
]

[[package]]
name = "requests"
version = "2.32.4"
source = { registry = "https://pypi.org/simple" }
dependencies = [
    { name = "certifi" },
    { name = "charset-normalizer" },
    { name = "idna" },
    { name = "urllib3" },
]
sdist = { url = "https://files.pythonhosted.org/packages/e1/0a/929373653770d8a0d7ea76c37de6e41f11eb07559b103b1c02cafb3f7cf8/requests-2.32.4.tar.gz", hash = "sha256:27d0316682c8a29834d3264820024b62a36942083d52caf2f14c0591336d3422", size = 135258, upload-time = "2025-06-09T16:43:07.34Z" }
wheels = [
    { url = "https://files.pythonhosted.org/packages/7c/e4/56027c4a6b4ae70ca9de302488c5ca95ad4a39e190093d6c1a8ace08341b/requests-2.32.4-py3-none-any.whl", hash = "sha256:27babd3cda2a6d50b30443204ee89830707d396671944c998b5975b031ac2b2c", size = 64847, upload-time = "2025-06-09T16:43:05.728Z" },
]

[[package]]
name = "requirements-parser"
version = "0.11.0"
source = { registry = "https://pypi.org/simple" }
dependencies = [
    { name = "packaging" },
    { name = "types-setuptools" },
]
sdist = { url = "https://files.pythonhosted.org/packages/05/70/80ed53ebd21853855aad552d4ed6c4934df62cd32fe9a3669fcdef59429c/requirements_parser-0.11.0.tar.gz", hash = "sha256:35f36dc969d14830bf459803da84f314dc3d17c802592e9e970f63d0359e5920", size = 23663, upload-time = "2024-08-12T15:14:17.234Z" }
wheels = [
    { url = "https://files.pythonhosted.org/packages/88/33/190393a7d36872e237cbc99e6c44d9a078a1ba7b406462fe6eafd5a28e04/requirements_parser-0.11.0-py3-none-any.whl", hash = "sha256:50379eb50311834386c2568263ae5225d7b9d0867fb55cf4ecc93959de2c2684", size = 14800, upload-time = "2024-08-12T15:14:16.167Z" },
]

[[package]]
name = "rich"
version = "14.1.0"
source = { registry = "https://pypi.org/simple" }
dependencies = [
    { name = "markdown-it-py" },
    { name = "pygments" },
]
sdist = { url = "https://files.pythonhosted.org/packages/fe/75/af448d8e52bf1d8fa6a9d089ca6c07ff4453d86c65c145d0a300bb073b9b/rich-14.1.0.tar.gz", hash = "sha256:e497a48b844b0320d45007cdebfeaeed8db2a4f4bcf49f15e455cfc4af11eaa8", size = 224441, upload-time = "2025-07-25T07:32:58.125Z" }
wheels = [
    { url = "https://files.pythonhosted.org/packages/e3/30/3c4d035596d3cf444529e0b2953ad0466f6049528a879d27534700580395/rich-14.1.0-py3-none-any.whl", hash = "sha256:536f5f1785986d6dbdea3c75205c473f970777b4a0d6c6dd1b696aa05a3fa04f", size = 243368, upload-time = "2025-07-25T07:32:56.73Z" },
]

[[package]]
name = "rich-toolkit"
version = "0.14.9"
source = { registry = "https://pypi.org/simple" }
dependencies = [
    { name = "click" },
    { name = "rich" },
    { name = "typing-extensions" },
]
sdist = { url = "https://files.pythonhosted.org/packages/36/4f/ec4addb95da2abe9e988c206436193d3b4e678f3113b40dfd61628a2d7e6/rich_toolkit-0.14.9.tar.gz", hash = "sha256:090b6c3f87261bc1ca4fe7fc9b0d3625b5af917ccdbcd316a26719e5d3ab20b9", size = 111025, upload-time = "2025-07-28T13:25:39.604Z" }
wheels = [
    { url = "https://files.pythonhosted.org/packages/8b/13/39030884b963a602041e4c0c90bd1a58b068f8ec9d33baddd62216eee56c/rich_toolkit-0.14.9-py3-none-any.whl", hash = "sha256:e2404f1f088286f2f9d7f3a1a7591c8057792db466f6fecabfae283fa64126e2", size = 25018, upload-time = "2025-07-28T13:25:38.542Z" },
]

[[package]]
name = "rignore"
version = "0.6.4"
source = { registry = "https://pypi.org/simple" }
sdist = { url = "https://files.pythonhosted.org/packages/73/46/05a94dc55ac03cf931d18e43b86ecee5ee054cb88b7853fffd741e35009c/rignore-0.6.4.tar.gz", hash = "sha256:e893fdd2d7fdcfa9407d0b7600ef2c2e2df97f55e1c45d4a8f54364829ddb0ab", size = 11633, upload-time = "2025-07-19T19:24:46.219Z" }
wheels = [
    { url = "https://files.pythonhosted.org/packages/ec/6c/e5af4383cdd7829ef9aa63ac82a6507983e02dbc7c2e7b9aa64b7b8e2c7a/rignore-0.6.4-cp312-cp312-macosx_10_12_x86_64.whl", hash = "sha256:74720d074b79f32449d5d212ce732e0144a294a184246d1f1e7bcc1fc5c83b69", size = 885885, upload-time = "2025-07-19T19:23:53.236Z" },
    { url = "https://files.pythonhosted.org/packages/89/3e/1b02a868830e464769aa417ee195ac352fe71ff818df8ce50c4b998edb9c/rignore-0.6.4-cp312-cp312-macosx_11_0_arm64.whl", hash = "sha256:0a8184fcf567bd6b6d7b85a0c138d98dd40f63054141c96b175844414c5530d7", size = 819736, upload-time = "2025-07-19T19:23:46.565Z" },
    { url = "https://files.pythonhosted.org/packages/e0/75/b9be0c523d97c09f3c6508a67ce376aba4efe41c333c58903a0d7366439a/rignore-0.6.4-cp312-cp312-manylinux_2_17_aarch64.manylinux2014_aarch64.whl", hash = "sha256:bcb0d7d7ecc3fbccf6477bb187c04a091579ea139f15f139abe0b3b48bdfef69", size = 892779, upload-time = "2025-07-19T19:22:35.167Z" },
    { url = "https://files.pythonhosted.org/packages/91/f4/3064b06233697f2993485d132f06fe95061fef71631485da75aed246c4fd/rignore-0.6.4-cp312-cp312-manylinux_2_17_armv7l.manylinux2014_armv7l.whl", hash = "sha256:feac73377a156fb77b3df626c76f7e5893d9b4e9e886ac8c0f9d44f1206a2a91", size = 872116, upload-time = "2025-07-19T19:22:47.828Z" },
    { url = "https://files.pythonhosted.org/packages/99/94/cb8e7af9a3c0a665f10e2366144e0ebc66167cf846aca5f1ac31b3661598/rignore-0.6.4-cp312-cp312-manylinux_2_17_ppc64le.manylinux2014_ppc64le.whl", hash = "sha256:465179bc30beb1f7a3439e428739a2b5777ed26660712b8c4e351b15a7c04483", size = 1163345, upload-time = "2025-07-19T19:23:00.557Z" },
    { url = "https://files.pythonhosted.org/packages/86/6b/49faa7ad85ceb6ccef265df40091d9992232d7f6055fa664fe0a8b13781c/rignore-0.6.4-cp312-cp312-manylinux_2_17_s390x.manylinux2014_s390x.whl", hash = "sha256:4a4877b4dca9cf31a4d09845b300c677c86267657540d0b4d3e6d0ce3110e6e9", size = 939967, upload-time = "2025-07-19T19:23:13.494Z" },
    { url = "https://files.pythonhosted.org/packages/80/c8/b91afda10bd5ca1e3a80463340b899c0dc26a7750a9f3c94f668585c7f40/rignore-0.6.4-cp312-cp312-manylinux_2_17_x86_64.manylinux2014_x86_64.whl", hash = "sha256:456456802b1e77d1e2d149320ee32505b8183e309e228129950b807d204ddd17", size = 949717, upload-time = "2025-07-19T19:23:36.404Z" },
    { url = "https://files.pythonhosted.org/packages/3f/f1/88bfdde58ae3fb1c1a92bb801f492eea8eafcdaf05ab9b75130023a4670b/rignore-0.6.4-cp312-cp312-manylinux_2_5_i686.manylinux1_i686.whl", hash = "sha256:4c1ff2fc223f1d9473d36923160af37bf765548578eb9d47a2f52e90da8ae408", size = 975534, upload-time = "2025-07-19T19:23:25.988Z" },
    { url = "https://files.pythonhosted.org/packages/aa/8f/a80b4a2e48ceba56ba19e096d41263d844757e10aa36ede212571b5d8117/rignore-0.6.4-cp312-cp312-musllinux_1_2_aarch64.whl", hash = "sha256:e445fbc214ae18e0e644a78086ea5d0f579e210229a4fbe86367d11a4cd03c11", size = 1067837, upload-time = "2025-07-19T19:23:59.888Z" },
    { url = "https://files.pythonhosted.org/packages/7d/90/0905597af0e78748909ef58418442a480ddd93e9fc89b0ca9ab170c357c0/rignore-0.6.4-cp312-cp312-musllinux_1_2_armv7l.whl", hash = "sha256:e07d9c5270fc869bc431aadcfb6ed0447f89b8aafaa666914c077435dc76a123", size = 1134959, upload-time = "2025-07-19T19:24:12.396Z" },
    { url = "https://files.pythonhosted.org/packages/cc/7d/0fa29adf9183b61947ce6dc8a1a9779a8ea16573f557be28ec893f6ddbaa/rignore-0.6.4-cp312-cp312-musllinux_1_2_i686.whl", hash = "sha256:7a6ccc0ea83d2c0c6df6b166f2acacedcc220a516436490f41e99a5ae73b6019", size = 1109708, upload-time = "2025-07-19T19:24:24.176Z" },
    { url = "https://files.pythonhosted.org/packages/4e/a7/92892ed86b2e36da403dd3a0187829f2d880414cef75bd612bfdf4dedebc/rignore-0.6.4-cp312-cp312-musllinux_1_2_x86_64.whl", hash = "sha256:536392c5ec91755db48389546c833c4ab1426fe03e5a8522992b54ef8a244e7e", size = 1120546, upload-time = "2025-07-19T19:24:36.377Z" },
    { url = "https://files.pythonhosted.org/packages/31/1b/d29ae1fe901d523741d6d1d3ffe0d630734dd0ed6b047628a69c1e15ea44/rignore-0.6.4-cp312-cp312-win32.whl", hash = "sha256:f5f9dca46fc41c0a1e236767f68be9d63bdd2726db13a0ae3a30f68414472969", size = 642005, upload-time = "2025-07-19T19:24:56.671Z" },
    { url = "https://files.pythonhosted.org/packages/1a/41/a224944824688995374e4525115ce85fecd82442fc85edd5bcd81f4f256d/rignore-0.6.4-cp312-cp312-win_amd64.whl", hash = "sha256:e02eecb9e1b9f9bf7c9030ae73308a777bed3b2486204cc74dfcfbe699ab1497", size = 720358, upload-time = "2025-07-19T19:24:49.959Z" },
    { url = "https://files.pythonhosted.org/packages/db/a3/edd7d0d5cc0720de132b6651cef95ee080ce5fca11c77d8a47db848e5f90/rignore-0.6.4-cp313-cp313-macosx_10_12_x86_64.whl", hash = "sha256:2b3b1e266ce45189240d14dfa1057f8013ea34b9bc8b3b44125ec8d25fdb3985", size = 885304, upload-time = "2025-07-19T19:23:54.268Z" },
    { url = "https://files.pythonhosted.org/packages/93/a1/d8d2fb97a6548307507d049b7e93885d4a0dfa1c907af5983fd9f9362a21/rignore-0.6.4-cp313-cp313-macosx_11_0_arm64.whl", hash = "sha256:45fe803628cc14714df10e8d6cdc23950a47eb9eb37dfea9a4779f4c672d2aa0", size = 818799, upload-time = "2025-07-19T19:23:47.544Z" },
    { url = "https://files.pythonhosted.org/packages/b1/cd/949981fcc180ad5ba7b31c52e78b74b2dea6b7bf744ad4c0c4b212f6da78/rignore-0.6.4-cp313-cp313-manylinux_2_17_aarch64.manylinux2014_aarch64.whl", hash = "sha256:e439f034277a947a4126e2da79dbb43e33d73d7c09d3d72a927e02f8a16f59aa", size = 892024, upload-time = "2025-07-19T19:22:36.18Z" },
    { url = "https://files.pythonhosted.org/packages/b0/d3/9042d701a8062d9c88f87760bbc2695ee2c23b3f002d34486b72a85f8efe/rignore-0.6.4-cp313-cp313-manylinux_2_17_armv7l.manylinux2014_armv7l.whl", hash = "sha256:84b5121650ae24621154c7bdba8b8970b0739d8146505c9f38e0cda9385d1004", size = 871430, upload-time = "2025-07-19T19:22:49.62Z" },
    { url = "https://files.pythonhosted.org/packages/eb/50/3370249b984212b7355f3d9241aa6d02e706067c6d194a2614dfbc0f5b27/rignore-0.6.4-cp313-cp313-manylinux_2_17_ppc64le.manylinux2014_ppc64le.whl", hash = "sha256:52b0957b585ab48a445cf8ac1dbc33a272ab060835e583b4f95aa8c67c23fb2b", size = 1160559, upload-time = "2025-07-19T19:23:01.629Z" },
    { url = "https://files.pythonhosted.org/packages/6c/6f/2ad7f925838091d065524f30a8abda846d1813eee93328febf262b5cda21/rignore-0.6.4-cp313-cp313-manylinux_2_17_s390x.manylinux2014_s390x.whl", hash = "sha256:50359e0d5287b5e2743bd2f2fbf05df619c8282fd3af12f6628ff97b9675551d", size = 939947, upload-time = "2025-07-19T19:23:14.608Z" },
    { url = "https://files.pythonhosted.org/packages/1f/01/626ec94d62475ae7ef8b00ef98cea61cbea52a389a666703c97c4673d406/rignore-0.6.4-cp313-cp313-manylinux_2_17_x86_64.manylinux2014_x86_64.whl", hash = "sha256:efe18096dcb1596757dfe0b412aab6d32564473ae7ee58dea0a8b4be5b1a2e3b", size = 949471, upload-time = "2025-07-19T19:23:37.521Z" },
    { url = "https://files.pythonhosted.org/packages/e8/c3/699c4f03b3c46f4b5c02f17a0a339225da65aad547daa5b03001e7c6a382/rignore-0.6.4-cp313-cp313-manylinux_2_5_i686.manylinux1_i686.whl", hash = "sha256:b79c212d9990a273ad91e8d9765e1766ef6ecedd3be65375d786a252762ba385", size = 974912, upload-time = "2025-07-19T19:23:27.13Z" },
    { url = "https://files.pythonhosted.org/packages/cd/35/04626c12f9f92a9fc789afc2be32838a5d9b23b6fa8b2ad4a8625638d15b/rignore-0.6.4-cp313-cp313-musllinux_1_2_aarch64.whl", hash = "sha256:c6ffa7f2a8894c65aa5dc4e8ac8bbdf39a326c0c6589efd27686cfbb48f0197d", size = 1067281, upload-time = "2025-07-19T19:24:01.016Z" },
    { url = "https://files.pythonhosted.org/packages/fe/9c/8f17baf3b984afea151cb9094716f6f1fb8e8737db97fc6eb6d494bd0780/rignore-0.6.4-cp313-cp313-musllinux_1_2_armv7l.whl", hash = "sha256:a63f5720dffc8d8fb0a4d02fafb8370a4031ebf3f99a4e79f334a91e905b7349", size = 1134414, upload-time = "2025-07-19T19:24:13.534Z" },
    { url = "https://files.pythonhosted.org/packages/10/88/ef84ffa916a96437c12cefcc39d474122da9626d75e3a2ebe09ec5d32f1b/rignore-0.6.4-cp313-cp313-musllinux_1_2_i686.whl", hash = "sha256:ce33982da47ac5dc09d19b04fa8d7c9aa6292fc0bd1ecf33076989faa8886094", size = 1109330, upload-time = "2025-07-19T19:24:25.303Z" },
    { url = "https://files.pythonhosted.org/packages/27/43/2ada5a2ec03b82e903610a1c483f516f78e47700ee6db9823f739e08b3af/rignore-0.6.4-cp313-cp313-musllinux_1_2_x86_64.whl", hash = "sha256:d899621867aa266824fbd9150e298f19d25b93903ef0133c09f70c65a3416eca", size = 1120381, upload-time = "2025-07-19T19:24:37.798Z" },
    { url = "https://files.pythonhosted.org/packages/3b/99/e7bcc643085131cb14dbea772def72bf1f6fe9037171ebe177c4f228abc8/rignore-0.6.4-cp313-cp313-win32.whl", hash = "sha256:d0615a6bf4890ec5a90b5fb83666822088fbd4e8fcd740c386fcce51e2f6feea", size = 641761, upload-time = "2025-07-19T19:24:58.096Z" },
    { url = "https://files.pythonhosted.org/packages/d9/25/7798908044f27dea1a8abdc75c14523e33770137651e5f775a15143f4218/rignore-0.6.4-cp313-cp313-win_amd64.whl", hash = "sha256:145177f0e32716dc2f220b07b3cde2385b994b7ea28d5c96fbec32639e9eac6f", size = 719876, upload-time = "2025-07-19T19:24:51.125Z" },
    { url = "https://files.pythonhosted.org/packages/b4/e3/ae1e30b045bf004ad77bbd1679b9afff2be8edb166520921c6f29420516a/rignore-0.6.4-cp313-cp313t-manylinux_2_17_aarch64.manylinux2014_aarch64.whl", hash = "sha256:e55bf8f9bbd186f58ab646b4a08718c77131d28a9004e477612b0cbbd5202db2", size = 891776, upload-time = "2025-07-19T19:22:37.78Z" },
    { url = "https://files.pythonhosted.org/packages/45/a9/1193e3bc23ca0e6eb4f17cf4b99971237f97cfa6f241d98366dff90a6d09/rignore-0.6.4-cp313-cp313t-manylinux_2_17_armv7l.manylinux2014_armv7l.whl", hash = "sha256:2521f7bf3ee1f2ab22a100a3a4eed39a97b025804e5afe4323528e9ce8f084a5", size = 871442, upload-time = "2025-07-19T19:22:50.972Z" },
    { url = "https://files.pythonhosted.org/packages/20/83/4c52ae429a0b2e1ce667e35b480e9a6846f9468c443baeaed5d775af9485/rignore-0.6.4-cp313-cp313t-manylinux_2_17_ppc64le.manylinux2014_ppc64le.whl", hash = "sha256:0cc35773a8a9c119359ef974d0856988d4601d4daa6f532c05f66b4587cf35bc", size = 1159844, upload-time = "2025-07-19T19:23:02.751Z" },
    { url = "https://files.pythonhosted.org/packages/c1/2f/c740f5751f464c937bfe252dc15a024ae081352cfe80d94aa16d6a617482/rignore-0.6.4-cp313-cp313t-manylinux_2_17_s390x.manylinux2014_s390x.whl", hash = "sha256:b665b1ea14457d7b49e834baabc635a3b8c10cfb5cca5c21161fabdbfc2b850e", size = 939456, upload-time = "2025-07-19T19:23:15.72Z" },
    { url = "https://files.pythonhosted.org/packages/fc/dd/68dbb08ac0edabf44dd144ff546a3fb0253c5af708e066847df39fc9188f/rignore-0.6.4-cp313-cp313t-musllinux_1_2_aarch64.whl", hash = "sha256:c7fd339f344a8548724f289495b835bed7b81174a0bc1c28c6497854bd8855db", size = 1067070, upload-time = "2025-07-19T19:24:02.803Z" },
    { url = "https://files.pythonhosted.org/packages/3b/3a/7e7ea6f0d31d3f5beb0f2cf2c4c362672f5f7f125714458673fc579e2bed/rignore-0.6.4-cp313-cp313t-musllinux_1_2_armv7l.whl", hash = "sha256:91dc94b1cc5af8d6d25ce6edd29e7351830f19b0a03b75cb3adf1f76d00f3007", size = 1134598, upload-time = "2025-07-19T19:24:15.039Z" },
    { url = "https://files.pythonhosted.org/packages/7e/06/1b3307f6437d29bede5a95738aa89e6d910ba68d4054175c9f60d8e2c6b1/rignore-0.6.4-cp313-cp313t-musllinux_1_2_i686.whl", hash = "sha256:4d1918221a249e5342b60fd5fa513bf3d6bf272a8738e66023799f0c82ecd788", size = 1108862, upload-time = "2025-07-19T19:24:26.765Z" },
    { url = "https://files.pythonhosted.org/packages/b0/d5/b37c82519f335f2c472a63fc6215c6f4c51063ecf3166e3acf508011afbd/rignore-0.6.4-cp313-cp313t-musllinux_1_2_x86_64.whl", hash = "sha256:240777332b859dc89dcba59ab6e3f1e062bc8e862ffa3e5f456e93f7fd5cb415", size = 1120002, upload-time = "2025-07-19T19:24:38.952Z" },
    { url = "https://files.pythonhosted.org/packages/ac/72/2f05559ed5e69bdfdb56ea3982b48e6c0017c59f7241f7e1c5cae992b347/rignore-0.6.4-cp314-cp314-manylinux_2_17_x86_64.manylinux2014_x86_64.whl", hash = "sha256:66b0e548753e55cc648f1e7b02d9f74285fe48bb49cec93643d31e563773ab3f", size = 949454, upload-time = "2025-07-19T19:23:38.664Z" },
    { url = "https://files.pythonhosted.org/packages/0b/92/186693c8f838d670510ac1dfb35afbe964320fbffb343ba18f3d24441941/rignore-0.6.4-cp314-cp314-manylinux_2_5_i686.manylinux1_i686.whl", hash = "sha256:6971ac9fdd5a0bd299a181096f091c4f3fd286643adceba98eccc03c688a6637", size = 974663, upload-time = "2025-07-19T19:23:28.24Z" },
]

[[package]]
name = "rubicon-objc"
version = "0.5.0"
source = { registry = "https://pypi.org/simple" }
sdist = { url = "https://files.pythonhosted.org/packages/d3/13/586c9baa985eae0f718029506b40ca41295d51a546567414b2bcf8ccacef/rubicon_objc-0.5.0.tar.gz", hash = "sha256:18f075649780d95df53d483642068c767d7d2cfbbf075ddef124a44b40b6d92e", size = 173652, upload-time = "2025-01-07T00:25:10.491Z" }
wheels = [
    { url = "https://files.pythonhosted.org/packages/6d/30/5b2407b8762ed882e5732e19c485b9ea2f07d35462615a3212638bab66c2/rubicon_objc-0.5.0-py3-none-any.whl", hash = "sha256:a9c2a605120d6e5be327d3f42a71b60963125987e116f51846757b5e110854fa", size = 62711, upload-time = "2025-01-07T00:25:08.959Z" },
]

[[package]]
name = "ruff"
version = "0.12.7"
source = { registry = "https://pypi.org/simple" }
sdist = { url = "https://files.pythonhosted.org/packages/a1/81/0bd3594fa0f690466e41bd033bdcdf86cba8288345ac77ad4afbe5ec743a/ruff-0.12.7.tar.gz", hash = "sha256:1fc3193f238bc2d7968772c82831a4ff69252f673be371fb49663f0068b7ec71", size = 5197814, upload-time = "2025-07-29T22:32:35.877Z" }
wheels = [
    { url = "https://files.pythonhosted.org/packages/e1/d2/6cb35e9c85e7a91e8d22ab32ae07ac39cc34a71f1009a6f9e4a2a019e602/ruff-0.12.7-py3-none-linux_armv6l.whl", hash = "sha256:76e4f31529899b8c434c3c1dede98c4483b89590e15fb49f2d46183801565303", size = 11852189, upload-time = "2025-07-29T22:31:41.281Z" },
    { url = "https://files.pythonhosted.org/packages/63/5b/a4136b9921aa84638f1a6be7fb086f8cad0fde538ba76bda3682f2599a2f/ruff-0.12.7-py3-none-macosx_10_12_x86_64.whl", hash = "sha256:789b7a03e72507c54fb3ba6209e4bb36517b90f1a3569ea17084e3fd295500fb", size = 12519389, upload-time = "2025-07-29T22:31:54.265Z" },
    { url = "https://files.pythonhosted.org/packages/a8/c9/3e24a8472484269b6b1821794141f879c54645a111ded4b6f58f9ab0705f/ruff-0.12.7-py3-none-macosx_11_0_arm64.whl", hash = "sha256:2e1c2a3b8626339bb6369116e7030a4cf194ea48f49b64bb505732a7fce4f4e3", size = 11743384, upload-time = "2025-07-29T22:31:59.575Z" },
    { url = "https://files.pythonhosted.org/packages/26/7c/458dd25deeb3452c43eaee853c0b17a1e84169f8021a26d500ead77964fd/ruff-0.12.7-py3-none-manylinux_2_17_aarch64.manylinux2014_aarch64.whl", hash = "sha256:32dec41817623d388e645612ec70d5757a6d9c035f3744a52c7b195a57e03860", size = 11943759, upload-time = "2025-07-29T22:32:01.95Z" },
    { url = "https://files.pythonhosted.org/packages/7f/8b/658798472ef260ca050e400ab96ef7e85c366c39cf3dfbef4d0a46a528b6/ruff-0.12.7-py3-none-manylinux_2_17_armv7l.manylinux2014_armv7l.whl", hash = "sha256:47ef751f722053a5df5fa48d412dbb54d41ab9b17875c6840a58ec63ff0c247c", size = 11654028, upload-time = "2025-07-29T22:32:04.367Z" },
    { url = "https://files.pythonhosted.org/packages/a8/86/9c2336f13b2a3326d06d39178fd3448dcc7025f82514d1b15816fe42bfe8/ruff-0.12.7-py3-none-manylinux_2_17_i686.manylinux2014_i686.whl", hash = "sha256:a828a5fc25a3efd3e1ff7b241fd392686c9386f20e5ac90aa9234a5faa12c423", size = 13225209, upload-time = "2025-07-29T22:32:06.952Z" },
    { url = "https://files.pythonhosted.org/packages/76/69/df73f65f53d6c463b19b6b312fd2391dc36425d926ec237a7ed028a90fc1/ruff-0.12.7-py3-none-manylinux_2_17_ppc64.manylinux2014_ppc64.whl", hash = "sha256:5726f59b171111fa6a69d82aef48f00b56598b03a22f0f4170664ff4d8298efb", size = 14182353, upload-time = "2025-07-29T22:32:10.053Z" },
    { url = "https://files.pythonhosted.org/packages/58/1e/de6cda406d99fea84b66811c189b5ea139814b98125b052424b55d28a41c/ruff-0.12.7-py3-none-manylinux_2_17_ppc64le.manylinux2014_ppc64le.whl", hash = "sha256:74e6f5c04c4dd4aba223f4fe6e7104f79e0eebf7d307e4f9b18c18362124bccd", size = 13631555, upload-time = "2025-07-29T22:32:12.644Z" },
    { url = "https://files.pythonhosted.org/packages/6f/ae/625d46d5164a6cc9261945a5e89df24457dc8262539ace3ac36c40f0b51e/ruff-0.12.7-py3-none-manylinux_2_17_s390x.manylinux2014_s390x.whl", hash = "sha256:5d0bfe4e77fba61bf2ccadf8cf005d6133e3ce08793bbe870dd1c734f2699a3e", size = 12667556, upload-time = "2025-07-29T22:32:15.312Z" },
    { url = "https://files.pythonhosted.org/packages/55/bf/9cb1ea5e3066779e42ade8d0cd3d3b0582a5720a814ae1586f85014656b6/ruff-0.12.7-py3-none-manylinux_2_17_x86_64.manylinux2014_x86_64.whl", hash = "sha256:06bfb01e1623bf7f59ea749a841da56f8f653d641bfd046edee32ede7ff6c606", size = 12939784, upload-time = "2025-07-29T22:32:17.69Z" },
    { url = "https://files.pythonhosted.org/packages/55/7f/7ead2663be5627c04be83754c4f3096603bf5e99ed856c7cd29618c691bd/ruff-0.12.7-py3-none-musllinux_1_2_aarch64.whl", hash = "sha256:e41df94a957d50083fd09b916d6e89e497246698c3f3d5c681c8b3e7b9bb4ac8", size = 11771356, upload-time = "2025-07-29T22:32:20.134Z" },
    { url = "https://files.pythonhosted.org/packages/17/40/a95352ea16edf78cd3a938085dccc55df692a4d8ba1b3af7accbe2c806b0/ruff-0.12.7-py3-none-musllinux_1_2_armv7l.whl", hash = "sha256:4000623300563c709458d0ce170c3d0d788c23a058912f28bbadc6f905d67afa", size = 11612124, upload-time = "2025-07-29T22:32:22.645Z" },
    { url = "https://files.pythonhosted.org/packages/4d/74/633b04871c669e23b8917877e812376827c06df866e1677f15abfadc95cb/ruff-0.12.7-py3-none-musllinux_1_2_i686.whl", hash = "sha256:69ffe0e5f9b2cf2b8e289a3f8945b402a1b19eff24ec389f45f23c42a3dd6fb5", size = 12479945, upload-time = "2025-07-29T22:32:24.765Z" },
    { url = "https://files.pythonhosted.org/packages/be/34/c3ef2d7799c9778b835a76189c6f53c179d3bdebc8c65288c29032e03613/ruff-0.12.7-py3-none-musllinux_1_2_x86_64.whl", hash = "sha256:a07a5c8ffa2611a52732bdc67bf88e243abd84fe2d7f6daef3826b59abbfeda4", size = 12998677, upload-time = "2025-07-29T22:32:27.022Z" },
    { url = "https://files.pythonhosted.org/packages/77/ab/aca2e756ad7b09b3d662a41773f3edcbd262872a4fc81f920dc1ffa44541/ruff-0.12.7-py3-none-win32.whl", hash = "sha256:c928f1b2ec59fb77dfdf70e0419408898b63998789cc98197e15f560b9e77f77", size = 11756687, upload-time = "2025-07-29T22:32:29.381Z" },
    { url = "https://files.pythonhosted.org/packages/b4/71/26d45a5042bc71db22ddd8252ca9d01e9ca454f230e2996bb04f16d72799/ruff-0.12.7-py3-none-win_amd64.whl", hash = "sha256:9c18f3d707ee9edf89da76131956aba1270c6348bfee8f6c647de841eac7194f", size = 12912365, upload-time = "2025-07-29T22:32:31.517Z" },
    { url = "https://files.pythonhosted.org/packages/4c/9b/0b8aa09817b63e78d94b4977f18b1fcaead3165a5ee49251c5d5c245bb2d/ruff-0.12.7-py3-none-win_arm64.whl", hash = "sha256:dfce05101dbd11833a0776716d5d1578641b7fddb537fe7fa956ab85d1769b69", size = 11982083, upload-time = "2025-07-29T22:32:33.881Z" },
]

[[package]]
name = "sbvirtualdisplay"
version = "1.4.0"
source = { registry = "https://pypi.org/simple" }
sdist = { url = "https://files.pythonhosted.org/packages/aa/23/3c5b816b0c4de8452a8ceef5be39b4cdba05d8a15c214673c7cf4f4b499a/sbvirtualdisplay-1.4.0.tar.gz", hash = "sha256:29a365b509cd7bfde4f758603b7b75703909b11cdf4245abc8f828ed35660d9b", size = 12631, upload-time = "2024-12-16T15:02:18.341Z" }
wheels = [
    { url = "https://files.pythonhosted.org/packages/de/65/832a5d0953f03c0b9bc267c58813aa51957b27c0902743f8e4d11d020dd1/sbvirtualdisplay-1.4.0-py3-none-any.whl", hash = "sha256:516de155219aa342c4e090a3c5126cfe6b12416334bcba3255268e44a5e8a206", size = 12490, upload-time = "2024-12-16T15:02:17.195Z" },
]

[[package]]
name = "selenium"
version = "4.34.2"
source = { registry = "https://pypi.org/simple" }
dependencies = [
    { name = "certifi" },
    { name = "trio" },
    { name = "trio-websocket" },
    { name = "typing-extensions" },
    { name = "urllib3", extra = ["socks"] },
    { name = "websocket-client" },
]
sdist = { url = "https://files.pythonhosted.org/packages/b0/e6/646d0a41fb9a64572043c3de80be2a4941f2aeb578f273cf3dae54fc9437/selenium-4.34.2.tar.gz", hash = "sha256:0f6d147595f08c6d4bad87b34c39dcacb4650aedc78e3956c8eac1bb752a3854", size = 896309, upload-time = "2025-07-08T12:54:54.785Z" }
wheels = [
    { url = "https://files.pythonhosted.org/packages/f3/2b/dee1c58bde0a747b2d75fa7282a190885a726fe95b18b8ce1dc52f9c0983/selenium-4.34.2-py3-none-any.whl", hash = "sha256:ea208f7db9e3b26e58c4a817ea9dd29454576d6ea55937d754df079ad588e1ad", size = 9410676, upload-time = "2025-07-08T12:54:48.725Z" },
]

[[package]]
name = "seleniumbase"
version = "4.40.8"
source = { registry = "https://pypi.org/simple" }
dependencies = [
    { name = "attrs" },
    { name = "beautifulsoup4" },
    { name = "behave" },
    { name = "certifi" },
    { name = "chardet" },
    { name = "charset-normalizer" },
    { name = "colorama" },
    { name = "cssselect" },
    { name = "exceptiongroup" },
    { name = "execnet" },
    { name = "fasteners" },
    { name = "filelock" },
    { name = "h11" },
    { name = "idna" },
    { name = "iniconfig" },
    { name = "jinja2" },
    { name = "markdown-it-py" },
    { name = "markupsafe" },
    { name = "mdurl" },
    { name = "mycdp" },
    { name = "outcome" },
    { name = "packaging" },
    { name = "parameterized" },
    { name = "parse" },
    { name = "parse-type" },
    { name = "pdbp" },
    { name = "pip" },
    { name = "platformdirs" },
    { name = "pluggy" },
    { name = "pygments" },
    { name = "pynose" },
    { name = "pyotp" },
    { name = "pyreadline3", marker = "sys_platform == 'win32'" },
    { name = "pytest" },
    { name = "pytest-html" },
    { name = "pytest-metadata" },
    { name = "pytest-ordering" },
    { name = "pytest-rerunfailures" },
    { name = "pytest-xdist" },
    { name = "python-xlib", marker = "sys_platform == 'linux'" },
    { name = "pyyaml" },
    { name = "requests" },
    { name = "rich" },
    { name = "sbvirtualdisplay" },
    { name = "selenium" },
    { name = "setuptools" },
    { name = "six" },
    { name = "sniffio" },
    { name = "sortedcontainers" },
    { name = "soupsieve" },
    { name = "tabcompleter" },
    { name = "trio" },
    { name = "trio-websocket" },
    { name = "typing-extensions" },
    { name = "urllib3" },
    { name = "websocket-client" },
    { name = "websockets" },
    { name = "wheel" },
    { name = "wsproto" },
]
sdist = { url = "https://files.pythonhosted.org/packages/4e/21/66fb0c314fe9ab9f6d6f7ef4ad920b12c83a28cdf511948147baed8b73d1/seleniumbase-4.40.8.tar.gz", hash = "sha256:ae8f69fe1de06ab8f639469227237b19b3b293d42ea28f99237b87dfbbcdcff9", size = 626916, upload-time = "2025-08-04T17:15:53.853Z" }
wheels = [
    { url = "https://files.pythonhosted.org/packages/b0/59/e235be76d42ac9ce7f1a70b6b26285d26e1637a68cd159c3935f29e664c8/seleniumbase-4.40.8-py3-none-any.whl", hash = "sha256:258194bd3251fca0a16ddcd8d2a4eeee1868f4d48bc0920b85d2bfc6e5f09901", size = 633561, upload-time = "2025-08-04T17:15:51.091Z" },
]

[[package]]
name = "sentry-sdk"
version = "2.34.1"
source = { registry = "https://pypi.org/simple" }
dependencies = [
    { name = "certifi" },
    { name = "urllib3" },
]
sdist = { url = "https://files.pythonhosted.org/packages/3a/38/10d6bfe23df1bfc65ac2262ed10b45823f47f810b0057d3feeea1ca5c7ed/sentry_sdk-2.34.1.tar.gz", hash = "sha256:69274eb8c5c38562a544c3e9f68b5be0a43be4b697f5fd385bf98e4fbe672687", size = 336969, upload-time = "2025-07-30T11:13:37.93Z" }
wheels = [
    { url = "https://files.pythonhosted.org/packages/2d/3e/bb34de65a5787f76848a533afbb6610e01fbcdd59e76d8679c254e02255c/sentry_sdk-2.34.1-py2.py3-none-any.whl", hash = "sha256:b7a072e1cdc5abc48101d5146e1ae680fa81fe886d8d95aaa25a0b450c818d32", size = 357743, upload-time = "2025-07-30T11:13:36.145Z" },
]

[[package]]
name = "setuptools"
version = "80.9.0"
source = { registry = "https://pypi.org/simple" }
sdist = { url = "https://files.pythonhosted.org/packages/18/5d/3bf57dcd21979b887f014ea83c24ae194cfcd12b9e0fda66b957c69d1fca/setuptools-80.9.0.tar.gz", hash = "sha256:f36b47402ecde768dbfafc46e8e4207b4360c654f1f3bb84475f0a28628fb19c", size = 1319958, upload-time = "2025-05-27T00:56:51.443Z" }
wheels = [
    { url = "https://files.pythonhosted.org/packages/a3/dc/17031897dae0efacfea57dfd3a82fdd2a2aeb58e0ff71b77b87e44edc772/setuptools-80.9.0-py3-none-any.whl", hash = "sha256:062d34222ad13e0cc312a4c02d73f059e86a4acbfbdea8f8f76b28c99f306922", size = 1201486, upload-time = "2025-05-27T00:56:49.664Z" },
]

[[package]]
name = "shellingham"
version = "1.5.4"
source = { registry = "https://pypi.org/simple" }
sdist = { url = "https://files.pythonhosted.org/packages/58/15/8b3609fd3830ef7b27b655beb4b4e9c62313a4e8da8c676e142cc210d58e/shellingham-1.5.4.tar.gz", hash = "sha256:8dbca0739d487e5bd35ab3ca4b36e11c4078f3a234bfce294b0a0291363404de", size = 10310, upload-time = "2023-10-24T04:13:40.426Z" }
wheels = [
    { url = "https://files.pythonhosted.org/packages/e0/f9/0595336914c5619e5f28a1fb793285925a8cd4b432c9da0a987836c7f822/shellingham-1.5.4-py2.py3-none-any.whl", hash = "sha256:7ecfff8f2fd72616f7481040475a65b2bf8af90a56c89140852d1120324e8686", size = 9755, upload-time = "2023-10-24T04:13:38.866Z" },
]

[[package]]
name = "six"
version = "1.17.0"
source = { registry = "https://pypi.org/simple" }
sdist = { url = "https://files.pythonhosted.org/packages/94/e7/b2c673351809dca68a0e064b6af791aa332cf192da575fd474ed7d6f16a2/six-1.17.0.tar.gz", hash = "sha256:ff70335d468e7eb6ec65b95b99d3a2836546063f63acc5171de367e834932a81", size = 34031, upload-time = "2024-12-04T17:35:28.174Z" }
wheels = [
    { url = "https://files.pythonhosted.org/packages/b7/ce/149a00dd41f10bc29e5921b496af8b574d8413afcd5e30dfa0ed46c2cc5e/six-1.17.0-py2.py3-none-any.whl", hash = "sha256:4721f391ed90541fddacab5acf947aa0d3dc7d27b2e1e8eda2be8970586c3274", size = 11050, upload-time = "2024-12-04T17:35:26.475Z" },
]

[[package]]
name = "sniffio"
version = "1.3.1"
source = { registry = "https://pypi.org/simple" }
sdist = { url = "https://files.pythonhosted.org/packages/a2/87/a6771e1546d97e7e041b6ae58d80074f81b7d5121207425c964ddf5cfdbd/sniffio-1.3.1.tar.gz", hash = "sha256:f4324edc670a0f49750a81b895f35c3adb843cca46f0530f79fc1babb23789dc", size = 20372, upload-time = "2024-02-25T23:20:04.057Z" }
wheels = [
    { url = "https://files.pythonhosted.org/packages/e9/44/75a9c9421471a6c4805dbf2356f7c181a29c1879239abab1ea2cc8f38b40/sniffio-1.3.1-py3-none-any.whl", hash = "sha256:2f6da418d1f1e0fddd844478f41680e794e6051915791a034ff65e5f100525a2", size = 10235, upload-time = "2024-02-25T23:20:01.196Z" },
]

[[package]]
name = "sortedcontainers"
version = "2.4.0"
source = { registry = "https://pypi.org/simple" }
sdist = { url = "https://files.pythonhosted.org/packages/e8/c4/ba2f8066cceb6f23394729afe52f3bf7adec04bf9ed2c820b39e19299111/sortedcontainers-2.4.0.tar.gz", hash = "sha256:25caa5a06cc30b6b83d11423433f65d1f9d76c4c6a0c90e3379eaa43b9bfdb88", size = 30594, upload-time = "2021-05-16T22:03:42.897Z" }
wheels = [
    { url = "https://files.pythonhosted.org/packages/32/46/9cb0e58b2deb7f82b84065f37f3bffeb12413f947f9388e4cac22c4621ce/sortedcontainers-2.4.0-py2.py3-none-any.whl", hash = "sha256:a163dcaede0f1c021485e957a39245190e74249897e2ae4b2aa38595db237ee0", size = 29575, upload-time = "2021-05-16T22:03:41.177Z" },
]

[[package]]
name = "soupsieve"
version = "2.7"
source = { registry = "https://pypi.org/simple" }
sdist = { url = "https://files.pythonhosted.org/packages/3f/f4/4a80cd6ef364b2e8b65b15816a843c0980f7a5a2b4dc701fc574952aa19f/soupsieve-2.7.tar.gz", hash = "sha256:ad282f9b6926286d2ead4750552c8a6142bc4c783fd66b0293547c8fe6ae126a", size = 103418, upload-time = "2025-04-20T18:50:08.518Z" }
wheels = [
    { url = "https://files.pythonhosted.org/packages/e7/9c/0e6afc12c269578be5c0c1c9f4b49a8d32770a080260c333ac04cc1c832d/soupsieve-2.7-py3-none-any.whl", hash = "sha256:6e60cc5c1ffaf1cebcc12e8188320b72071e922c2e897f737cadce79ad5d30c4", size = 36677, upload-time = "2025-04-20T18:50:07.196Z" },
]

[[package]]
name = "starlette"
version = "0.45.3"
source = { registry = "https://pypi.org/simple" }
dependencies = [
    { name = "anyio" },
]
sdist = { url = "https://files.pythonhosted.org/packages/ff/fb/2984a686808b89a6781526129a4b51266f678b2d2b97ab2d325e56116df8/starlette-0.45.3.tar.gz", hash = "sha256:2cbcba2a75806f8a41c722141486f37c28e30a0921c5f6fe4346cb0dcee1302f", size = 2574076, upload-time = "2025-01-24T11:17:36.535Z" }
wheels = [
    { url = "https://files.pythonhosted.org/packages/d9/61/f2b52e107b1fc8944b33ef56bf6ac4ebbe16d91b94d2b87ce013bf63fb84/starlette-0.45.3-py3-none-any.whl", hash = "sha256:dfb6d332576f136ec740296c7e8bb8c8a7125044e7c6da30744718880cdd059d", size = 71507, upload-time = "2025-01-24T11:17:34.182Z" },
]

[[package]]
name = "tabcompleter"
version = "1.4.0"
source = { registry = "https://pypi.org/simple" }
dependencies = [
    { name = "pyreadline3", marker = "sys_platform == 'win32'" },
]
sdist = { url = "https://files.pythonhosted.org/packages/73/1a/ed3544579628c5709bae6fae2255e94c6982a9ff77d42d8ba59fd2f3b21a/tabcompleter-1.4.0.tar.gz", hash = "sha256:7562a9938e62f8e7c3be612c3ac4e14c5ec4307b58ba9031c148260e866e8814", size = 10431, upload-time = "2024-10-28T00:44:52.665Z" }
wheels = [
    { url = "https://files.pythonhosted.org/packages/65/44/bb509c3d2c0b5a87e7a5af1d5917a402a32ff026f777a6d7cb6990746cbb/tabcompleter-1.4.0-py3-none-any.whl", hash = "sha256:d744aa735b49c0a6cc2fb8fcd40077fec47425e4388301010b14e6ce3311368b", size = 6725, upload-time = "2024-10-28T00:44:51.267Z" },
]

[[package]]
name = "trio"
version = "0.30.0"
source = { registry = "https://pypi.org/simple" }
dependencies = [
    { name = "attrs" },
    { name = "cffi", marker = "implementation_name != 'pypy' and os_name == 'nt'" },
    { name = "idna" },
    { name = "outcome" },
    { name = "sniffio" },
    { name = "sortedcontainers" },
]
sdist = { url = "https://files.pythonhosted.org/packages/01/c1/68d582b4d3a1c1f8118e18042464bb12a7c1b75d64d75111b297687041e3/trio-0.30.0.tar.gz", hash = "sha256:0781c857c0c81f8f51e0089929a26b5bb63d57f927728a5586f7e36171f064df", size = 593776, upload-time = "2025-04-21T00:48:19.507Z" }
wheels = [
    { url = "https://files.pythonhosted.org/packages/69/8e/3f6dfda475ecd940e786defe6df6c500734e686c9cd0a0f8ef6821e9b2f2/trio-0.30.0-py3-none-any.whl", hash = "sha256:3bf4f06b8decf8d3cf00af85f40a89824669e2d033bb32469d34840edcfc22a5", size = 499194, upload-time = "2025-04-21T00:48:17.167Z" },
]

[[package]]
name = "trio-websocket"
version = "0.12.2"
source = { registry = "https://pypi.org/simple" }
dependencies = [
    { name = "outcome" },
    { name = "trio" },
    { name = "wsproto" },
]
sdist = { url = "https://files.pythonhosted.org/packages/d1/3c/8b4358e81f2f2cfe71b66a267f023a91db20a817b9425dd964873796980a/trio_websocket-0.12.2.tar.gz", hash = "sha256:22c72c436f3d1e264d0910a3951934798dcc5b00ae56fc4ee079d46c7cf20fae", size = 33549, upload-time = "2025-02-25T05:16:58.947Z" }
wheels = [
    { url = "https://files.pythonhosted.org/packages/c7/19/eb640a397bba49ba49ef9dbe2e7e5c04202ba045b6ce2ec36e9cadc51e04/trio_websocket-0.12.2-py3-none-any.whl", hash = "sha256:df605665f1db533f4a386c94525870851096a223adcb97f72a07e8b4beba45b6", size = 21221, upload-time = "2025-02-25T05:16:57.545Z" },
]

[[package]]
name = "typer"
version = "0.15.1"
source = { registry = "https://pypi.org/simple" }
dependencies = [
    { name = "click" },
    { name = "rich" },
    { name = "shellingham" },
    { name = "typing-extensions" },
]
sdist = { url = "https://files.pythonhosted.org/packages/cb/ce/dca7b219718afd37a0068f4f2530a727c2b74a8b6e8e0c0080a4c0de4fcd/typer-0.15.1.tar.gz", hash = "sha256:a0588c0a7fa68a1978a069818657778f86abe6ff5ea6abf472f940a08bfe4f0a", size = 99789, upload-time = "2024-12-04T17:44:58.956Z" }
wheels = [
    { url = "https://files.pythonhosted.org/packages/d0/cc/0a838ba5ca64dc832aa43f727bd586309846b0ffb2ce52422543e6075e8a/typer-0.15.1-py3-none-any.whl", hash = "sha256:7994fb7b8155b64d3402518560648446072864beefd44aa2dc36972a5972e847", size = 44908, upload-time = "2024-12-04T17:44:57.291Z" },
]

[[package]]
name = "types-setuptools"
version = "75.8.0.20250110"
source = { registry = "https://pypi.org/simple" }
sdist = { url = "https://files.pythonhosted.org/packages/f7/42/5713e90d4f9683f2301d900f33e4fc2405ad8ac224dda30f6cb7f4cd215b/types_setuptools-75.8.0.20250110.tar.gz", hash = "sha256:96f7ec8bbd6e0a54ea180d66ad68ad7a1d7954e7281a710ea2de75e355545271", size = 48185, upload-time = "2025-01-10T02:45:52.085Z" }
wheels = [
    { url = "https://files.pythonhosted.org/packages/cf/a3/dbfd106751b11c728cec21cc62cbfe7ff7391b935c4b6e8f0bdc2e6fd541/types_setuptools-75.8.0.20250110-py3-none-any.whl", hash = "sha256:a9f12980bbf9bcdc23ecd80755789085bad6bfce4060c2275bc2b4ca9f2bc480", size = 71521, upload-time = "2025-01-10T02:45:49.873Z" },
]

[[package]]
name = "typing-extensions"
version = "4.14.0"
source = { registry = "https://pypi.org/simple" }
sdist = { url = "https://files.pythonhosted.org/packages/d1/bc/51647cd02527e87d05cb083ccc402f93e441606ff1f01739a62c8ad09ba5/typing_extensions-4.14.0.tar.gz", hash = "sha256:8676b788e32f02ab42d9e7c61324048ae4c6d844a399eebace3d4979d75ceef4", size = 107423, upload-time = "2025-06-02T14:52:11.399Z" }
wheels = [
    { url = "https://files.pythonhosted.org/packages/69/e0/552843e0d356fbb5256d21449fa957fa4eff3bbc135a74a691ee70c7c5da/typing_extensions-4.14.0-py3-none-any.whl", hash = "sha256:a1514509136dd0b477638fc68d6a91497af5076466ad0fa6c338e44e359944af", size = 43839, upload-time = "2025-06-02T14:52:10.026Z" },
]

[[package]]
name = "typing-inspection"
version = "0.4.0"
source = { registry = "https://pypi.org/simple" }
dependencies = [
    { name = "typing-extensions" },
]
sdist = { url = "https://files.pythonhosted.org/packages/82/5c/e6082df02e215b846b4b8c0b887a64d7d08ffaba30605502639d44c06b82/typing_inspection-0.4.0.tar.gz", hash = "sha256:9765c87de36671694a67904bf2c96e395be9c6439bb6c87b5142569dcdd65122", size = 76222, upload-time = "2025-02-25T17:27:59.638Z" }
wheels = [
    { url = "https://files.pythonhosted.org/packages/31/08/aa4fdfb71f7de5176385bd9e90852eaf6b5d622735020ad600f2bab54385/typing_inspection-0.4.0-py3-none-any.whl", hash = "sha256:50e72559fcd2a6367a19f7a7e610e6afcb9fac940c650290eed893d61386832f", size = 14125, upload-time = "2025-02-25T17:27:57.754Z" },
]

[[package]]
name = "urllib3"
version = "2.5.0"
source = { registry = "https://pypi.org/simple" }
sdist = { url = "https://files.pythonhosted.org/packages/15/22/9ee70a2574a4f4599c47dd506532914ce044817c7752a79b6a51286319bc/urllib3-2.5.0.tar.gz", hash = "sha256:3fc47733c7e419d4bc3f6b3dc2b4f890bb743906a30d56ba4a5bfa4bbff92760", size = 393185, upload-time = "2025-06-18T14:07:41.644Z" }
wheels = [
    { url = "https://files.pythonhosted.org/packages/a7/c2/fe1e52489ae3122415c51f387e221dd0773709bad6c6cdaa599e8a2c5185/urllib3-2.5.0-py3-none-any.whl", hash = "sha256:e6b01673c0fa6a13e374b50871808eb3bf7046c4b125b216f6bf1cc604cff0dc", size = 129795, upload-time = "2025-06-18T14:07:40.39Z" },
]

[package.optional-dependencies]
socks = [
    { name = "pysocks" },
]

[[package]]
name = "uvicorn"
version = "0.35.0"
source = { registry = "https://pypi.org/simple" }
dependencies = [
    { name = "click" },
    { name = "h11" },
]
sdist = { url = "https://files.pythonhosted.org/packages/5e/42/e0e305207bb88c6b8d3061399c6a961ffe5fbb7e2aa63c9234df7259e9cd/uvicorn-0.35.0.tar.gz", hash = "sha256:bc662f087f7cf2ce11a1d7fd70b90c9f98ef2e2831556dd078d131b96cc94a01", size = 78473, upload-time = "2025-06-28T16:15:46.058Z" }
wheels = [
    { url = "https://files.pythonhosted.org/packages/d2/e2/dc81b1bd1dcfe91735810265e9d26bc8ec5da45b4c0f6237e286819194c3/uvicorn-0.35.0-py3-none-any.whl", hash = "sha256:197535216b25ff9b785e29a0b79199f55222193d47f820816e7da751e9bc8d4a", size = 66406, upload-time = "2025-06-28T16:15:44.816Z" },
]

[package.optional-dependencies]
standard = [
    { name = "colorama", marker = "sys_platform == 'win32'" },
    { name = "httptools" },
    { name = "python-dotenv" },
    { name = "pyyaml" },
    { name = "uvloop", marker = "platform_python_implementation != 'PyPy' and sys_platform != 'cygwin' and sys_platform != 'win32'" },
    { name = "watchfiles" },
    { name = "websockets" },
]

[[package]]
name = "uvloop"
version = "0.21.0"
source = { registry = "https://pypi.org/simple" }
sdist = { url = "https://files.pythonhosted.org/packages/af/c0/854216d09d33c543f12a44b393c402e89a920b1a0a7dc634c42de91b9cf6/uvloop-0.21.0.tar.gz", hash = "sha256:3bf12b0fda68447806a7ad847bfa591613177275d35b6724b1ee573faa3704e3", size = 2492741, upload-time = "2024-10-14T23:38:35.489Z" }
wheels = [
    { url = "https://files.pythonhosted.org/packages/8c/4c/03f93178830dc7ce8b4cdee1d36770d2f5ebb6f3d37d354e061eefc73545/uvloop-0.21.0-cp312-cp312-macosx_10_13_universal2.whl", hash = "sha256:359ec2c888397b9e592a889c4d72ba3d6befba8b2bb01743f72fffbde663b59c", size = 1471284, upload-time = "2024-10-14T23:37:47.833Z" },
    { url = "https://files.pythonhosted.org/packages/43/3e/92c03f4d05e50f09251bd8b2b2b584a2a7f8fe600008bcc4523337abe676/uvloop-0.21.0-cp312-cp312-macosx_10_13_x86_64.whl", hash = "sha256:f7089d2dc73179ce5ac255bdf37c236a9f914b264825fdaacaded6990a7fb4c2", size = 821349, upload-time = "2024-10-14T23:37:50.149Z" },
    { url = "https://files.pythonhosted.org/packages/a6/ef/a02ec5da49909dbbfb1fd205a9a1ac4e88ea92dcae885e7c961847cd51e2/uvloop-0.21.0-cp312-cp312-manylinux_2_17_aarch64.manylinux2014_aarch64.whl", hash = "sha256:baa4dcdbd9ae0a372f2167a207cd98c9f9a1ea1188a8a526431eef2f8116cc8d", size = 4580089, upload-time = "2024-10-14T23:37:51.703Z" },
    { url = "https://files.pythonhosted.org/packages/06/a7/b4e6a19925c900be9f98bec0a75e6e8f79bb53bdeb891916609ab3958967/uvloop-0.21.0-cp312-cp312-manylinux_2_17_x86_64.manylinux2014_x86_64.whl", hash = "sha256:86975dca1c773a2c9864f4c52c5a55631038e387b47eaf56210f873887b6c8dc", size = 4693770, upload-time = "2024-10-14T23:37:54.122Z" },
    { url = "https://files.pythonhosted.org/packages/ce/0c/f07435a18a4b94ce6bd0677d8319cd3de61f3a9eeb1e5f8ab4e8b5edfcb3/uvloop-0.21.0-cp312-cp312-musllinux_1_2_aarch64.whl", hash = "sha256:461d9ae6660fbbafedd07559c6a2e57cd553b34b0065b6550685f6653a98c1cb", size = 4451321, upload-time = "2024-10-14T23:37:55.766Z" },
    { url = "https://files.pythonhosted.org/packages/8f/eb/f7032be105877bcf924709c97b1bf3b90255b4ec251f9340cef912559f28/uvloop-0.21.0-cp312-cp312-musllinux_1_2_x86_64.whl", hash = "sha256:183aef7c8730e54c9a3ee3227464daed66e37ba13040bb3f350bc2ddc040f22f", size = 4659022, upload-time = "2024-10-14T23:37:58.195Z" },
    { url = "https://files.pythonhosted.org/packages/3f/8d/2cbef610ca21539f0f36e2b34da49302029e7c9f09acef0b1c3b5839412b/uvloop-0.21.0-cp313-cp313-macosx_10_13_universal2.whl", hash = "sha256:bfd55dfcc2a512316e65f16e503e9e450cab148ef11df4e4e679b5e8253a5281", size = 1468123, upload-time = "2024-10-14T23:38:00.688Z" },
    { url = "https://files.pythonhosted.org/packages/93/0d/b0038d5a469f94ed8f2b2fce2434a18396d8fbfb5da85a0a9781ebbdec14/uvloop-0.21.0-cp313-cp313-macosx_10_13_x86_64.whl", hash = "sha256:787ae31ad8a2856fc4e7c095341cccc7209bd657d0e71ad0dc2ea83c4a6fa8af", size = 819325, upload-time = "2024-10-14T23:38:02.309Z" },
    { url = "https://files.pythonhosted.org/packages/50/94/0a687f39e78c4c1e02e3272c6b2ccdb4e0085fda3b8352fecd0410ccf915/uvloop-0.21.0-cp313-cp313-manylinux_2_17_aarch64.manylinux2014_aarch64.whl", hash = "sha256:5ee4d4ef48036ff6e5cfffb09dd192c7a5027153948d85b8da7ff705065bacc6", size = 4582806, upload-time = "2024-10-14T23:38:04.711Z" },
    { url = "https://files.pythonhosted.org/packages/d2/19/f5b78616566ea68edd42aacaf645adbf71fbd83fc52281fba555dc27e3f1/uvloop-0.21.0-cp313-cp313-manylinux_2_17_x86_64.manylinux2014_x86_64.whl", hash = "sha256:f3df876acd7ec037a3d005b3ab85a7e4110422e4d9c1571d4fc89b0fc41b6816", size = 4701068, upload-time = "2024-10-14T23:38:06.385Z" },
    { url = "https://files.pythonhosted.org/packages/47/57/66f061ee118f413cd22a656de622925097170b9380b30091b78ea0c6ea75/uvloop-0.21.0-cp313-cp313-musllinux_1_2_aarch64.whl", hash = "sha256:bd53ecc9a0f3d87ab847503c2e1552b690362e005ab54e8a48ba97da3924c0dc", size = 4454428, upload-time = "2024-10-14T23:38:08.416Z" },
    { url = "https://files.pythonhosted.org/packages/63/9a/0962b05b308494e3202d3f794a6e85abe471fe3cafdbcf95c2e8c713aabd/uvloop-0.21.0-cp313-cp313-musllinux_1_2_x86_64.whl", hash = "sha256:a5c39f217ab3c663dc699c04cbd50c13813e31d917642d459fdcec07555cc553", size = 4660018, upload-time = "2024-10-14T23:38:10.888Z" },
]

[[package]]
name = "watchfiles"
version = "1.0.4"
source = { registry = "https://pypi.org/simple" }
dependencies = [
    { name = "anyio" },
]
sdist = { url = "https://files.pythonhosted.org/packages/f5/26/c705fc77d0a9ecdb9b66f1e2976d95b81df3cae518967431e7dbf9b5e219/watchfiles-1.0.4.tar.gz", hash = "sha256:6ba473efd11062d73e4f00c2b730255f9c1bdd73cd5f9fe5b5da8dbd4a717205", size = 94625, upload-time = "2025-01-10T13:05:56.196Z" }
wheels = [
    { url = "https://files.pythonhosted.org/packages/5b/1a/8f4d9a1461709756ace48c98f07772bc6d4519b1e48b5fa24a4061216256/watchfiles-1.0.4-cp312-cp312-macosx_10_12_x86_64.whl", hash = "sha256:229e6ec880eca20e0ba2f7e2249c85bae1999d330161f45c78d160832e026ee2", size = 391345, upload-time = "2025-01-10T13:04:17.001Z" },
    { url = "https://files.pythonhosted.org/packages/bc/d2/6750b7b3527b1cdaa33731438432e7238a6c6c40a9924049e4cebfa40805/watchfiles-1.0.4-cp312-cp312-macosx_11_0_arm64.whl", hash = "sha256:5717021b199e8353782dce03bd8a8f64438832b84e2885c4a645f9723bf656d9", size = 381515, upload-time = "2025-01-10T13:04:21.27Z" },
    { url = "https://files.pythonhosted.org/packages/4e/17/80500e42363deef1e4b4818729ed939aaddc56f82f4e72b2508729dd3c6b/watchfiles-1.0.4-cp312-cp312-manylinux_2_17_aarch64.manylinux2014_aarch64.whl", hash = "sha256:0799ae68dfa95136dde7c472525700bd48777875a4abb2ee454e3ab18e9fc712", size = 449767, upload-time = "2025-01-10T13:04:23.745Z" },
    { url = "https://files.pythonhosted.org/packages/10/37/1427fa4cfa09adbe04b1e97bced19a29a3462cc64c78630787b613a23f18/watchfiles-1.0.4-cp312-cp312-manylinux_2_17_armv7l.manylinux2014_armv7l.whl", hash = "sha256:43b168bba889886b62edb0397cab5b6490ffb656ee2fcb22dec8bfeb371a9e12", size = 455677, upload-time = "2025-01-10T13:04:27.618Z" },
    { url = "https://files.pythonhosted.org/packages/c5/7a/39e9397f3a19cb549a7d380412fd9e507d4854eddc0700bfad10ef6d4dba/watchfiles-1.0.4-cp312-cp312-manylinux_2_17_i686.manylinux2014_i686.whl", hash = "sha256:fb2c46e275fbb9f0c92e7654b231543c7bbfa1df07cdc4b99fa73bedfde5c844", size = 482219, upload-time = "2025-01-10T13:04:29.265Z" },
    { url = "https://files.pythonhosted.org/packages/45/2d/7113931a77e2ea4436cad0c1690c09a40a7f31d366f79c6f0a5bc7a4f6d5/watchfiles-1.0.4-cp312-cp312-manylinux_2_17_ppc64le.manylinux2014_ppc64le.whl", hash = "sha256:857f5fc3aa027ff5e57047da93f96e908a35fe602d24f5e5d8ce64bf1f2fc733", size = 518830, upload-time = "2025-01-10T13:04:31.957Z" },
    { url = "https://files.pythonhosted.org/packages/f9/1b/50733b1980fa81ef3c70388a546481ae5fa4c2080040100cd7bf3bf7b321/watchfiles-1.0.4-cp312-cp312-manylinux_2_17_s390x.manylinux2014_s390x.whl", hash = "sha256:55ccfd27c497b228581e2838d4386301227fc0cb47f5a12923ec2fe4f97b95af", size = 497997, upload-time = "2025-01-10T13:04:33.938Z" },
    { url = "https://files.pythonhosted.org/packages/2b/b4/9396cc61b948ef18943e7c85ecfa64cf940c88977d882da57147f62b34b1/watchfiles-1.0.4-cp312-cp312-manylinux_2_17_x86_64.manylinux2014_x86_64.whl", hash = "sha256:5c11ea22304d17d4385067588123658e9f23159225a27b983f343fcffc3e796a", size = 452249, upload-time = "2025-01-10T13:04:35.559Z" },
    { url = "https://files.pythonhosted.org/packages/fb/69/0c65a5a29e057ad0dc691c2fa6c23b2983c7dabaa190ba553b29ac84c3cc/watchfiles-1.0.4-cp312-cp312-musllinux_1_1_aarch64.whl", hash = "sha256:74cb3ca19a740be4caa18f238298b9d472c850f7b2ed89f396c00a4c97e2d9ff", size = 614412, upload-time = "2025-01-10T13:04:37.061Z" },
    { url = "https://files.pythonhosted.org/packages/7f/b9/319fcba6eba5fad34327d7ce16a6b163b39741016b1996f4a3c96b8dd0e1/watchfiles-1.0.4-cp312-cp312-musllinux_1_1_x86_64.whl", hash = "sha256:c7cce76c138a91e720d1df54014a047e680b652336e1b73b8e3ff3158e05061e", size = 611982, upload-time = "2025-01-10T13:04:38.995Z" },
    { url = "https://files.pythonhosted.org/packages/f1/47/143c92418e30cb9348a4387bfa149c8e0e404a7c5b0585d46d2f7031b4b9/watchfiles-1.0.4-cp312-cp312-win32.whl", hash = "sha256:b045c800d55bc7e2cadd47f45a97c7b29f70f08a7c2fa13241905010a5493f94", size = 271822, upload-time = "2025-01-10T13:04:40.516Z" },
    { url = "https://files.pythonhosted.org/packages/ea/94/b0165481bff99a64b29e46e07ac2e0df9f7a957ef13bec4ceab8515f44e3/watchfiles-1.0.4-cp312-cp312-win_amd64.whl", hash = "sha256:c2acfa49dd0ad0bf2a9c0bb9a985af02e89345a7189be1efc6baa085e0f72d7c", size = 285441, upload-time = "2025-01-10T13:04:42.853Z" },
    { url = "https://files.pythonhosted.org/packages/11/de/09fe56317d582742d7ca8c2ca7b52a85927ebb50678d9b0fa8194658f536/watchfiles-1.0.4-cp312-cp312-win_arm64.whl", hash = "sha256:22bb55a7c9e564e763ea06c7acea24fc5d2ee5dfc5dafc5cfbedfe58505e9f90", size = 277141, upload-time = "2025-01-10T13:04:45.914Z" },
    { url = "https://files.pythonhosted.org/packages/08/98/f03efabec64b5b1fa58c0daab25c68ef815b0f320e54adcacd0d6847c339/watchfiles-1.0.4-cp313-cp313-macosx_10_12_x86_64.whl", hash = "sha256:8012bd820c380c3d3db8435e8cf7592260257b378b649154a7948a663b5f84e9", size = 390954, upload-time = "2025-01-10T13:04:47.458Z" },
    { url = "https://files.pythonhosted.org/packages/16/09/4dd49ba0a32a45813debe5fb3897955541351ee8142f586303b271a02b40/watchfiles-1.0.4-cp313-cp313-macosx_11_0_arm64.whl", hash = "sha256:aa216f87594f951c17511efe5912808dfcc4befa464ab17c98d387830ce07b60", size = 381133, upload-time = "2025-01-10T13:04:48.977Z" },
    { url = "https://files.pythonhosted.org/packages/76/59/5aa6fc93553cd8d8ee75c6247763d77c02631aed21551a97d94998bf1dae/watchfiles-1.0.4-cp313-cp313-manylinux_2_17_aarch64.manylinux2014_aarch64.whl", hash = "sha256:62c9953cf85529c05b24705639ffa390f78c26449e15ec34d5339e8108c7c407", size = 449516, upload-time = "2025-01-10T13:04:50.653Z" },
    { url = "https://files.pythonhosted.org/packages/4c/aa/df4b6fe14b6317290b91335b23c96b488d365d65549587434817e06895ea/watchfiles-1.0.4-cp313-cp313-manylinux_2_17_armv7l.manylinux2014_armv7l.whl", hash = "sha256:7cf684aa9bba4cd95ecb62c822a56de54e3ae0598c1a7f2065d51e24637a3c5d", size = 454820, upload-time = "2025-01-10T13:04:52.312Z" },
    { url = "https://files.pythonhosted.org/packages/5e/71/185f8672f1094ce48af33252c73e39b48be93b761273872d9312087245f6/watchfiles-1.0.4-cp313-cp313-manylinux_2_17_i686.manylinux2014_i686.whl", hash = "sha256:f44a39aee3cbb9b825285ff979ab887a25c5d336e5ec3574f1506a4671556a8d", size = 481550, upload-time = "2025-01-10T13:04:54.007Z" },
    { url = "https://files.pythonhosted.org/packages/85/d7/50ebba2c426ef1a5cb17f02158222911a2e005d401caf5d911bfca58f4c4/watchfiles-1.0.4-cp313-cp313-manylinux_2_17_ppc64le.manylinux2014_ppc64le.whl", hash = "sha256:a38320582736922be8c865d46520c043bff350956dfc9fbaee3b2df4e1740a4b", size = 518647, upload-time = "2025-01-10T13:04:56.008Z" },
    { url = "https://files.pythonhosted.org/packages/f0/7a/4c009342e393c545d68987e8010b937f72f47937731225b2b29b7231428f/watchfiles-1.0.4-cp313-cp313-manylinux_2_17_s390x.manylinux2014_s390x.whl", hash = "sha256:39f4914548b818540ef21fd22447a63e7be6e24b43a70f7642d21f1e73371590", size = 497547, upload-time = "2025-01-10T13:04:58.087Z" },
    { url = "https://files.pythonhosted.org/packages/0f/7c/1cf50b35412d5c72d63b2bf9a4fffee2e1549a245924960dd087eb6a6de4/watchfiles-1.0.4-cp313-cp313-manylinux_2_17_x86_64.manylinux2014_x86_64.whl", hash = "sha256:f12969a3765909cf5dc1e50b2436eb2c0e676a3c75773ab8cc3aa6175c16e902", size = 452179, upload-time = "2025-01-10T13:05:01.175Z" },
    { url = "https://files.pythonhosted.org/packages/d6/a9/3db1410e1c1413735a9a472380e4f431ad9a9e81711cda2aaf02b7f62693/watchfiles-1.0.4-cp313-cp313-musllinux_1_1_aarch64.whl", hash = "sha256:0986902677a1a5e6212d0c49b319aad9cc48da4bd967f86a11bde96ad9676ca1", size = 614125, upload-time = "2025-01-10T13:05:03.086Z" },
    { url = "https://files.pythonhosted.org/packages/f2/e1/0025d365cf6248c4d1ee4c3d2e3d373bdd3f6aff78ba4298f97b4fad2740/watchfiles-1.0.4-cp313-cp313-musllinux_1_1_x86_64.whl", hash = "sha256:308ac265c56f936636e3b0e3f59e059a40003c655228c131e1ad439957592303", size = 611911, upload-time = "2025-01-10T13:05:04.947Z" },
    { url = "https://files.pythonhosted.org/packages/55/55/035838277d8c98fc8c917ac9beeb0cd6c59d675dc2421df5f9fcf44a0070/watchfiles-1.0.4-cp313-cp313-win32.whl", hash = "sha256:aee397456a29b492c20fda2d8961e1ffb266223625346ace14e4b6d861ba9c80", size = 271152, upload-time = "2025-01-10T13:05:09.507Z" },
    { url = "https://files.pythonhosted.org/packages/f0/e5/96b8e55271685ddbadc50ce8bc53aa2dff278fb7ac4c2e473df890def2dc/watchfiles-1.0.4-cp313-cp313-win_amd64.whl", hash = "sha256:d6097538b0ae5c1b88c3b55afa245a66793a8fec7ada6755322e465fb1a0e8cc", size = 285216, upload-time = "2025-01-10T13:05:11.107Z" },
]

[[package]]
name = "websocket-client"
version = "1.8.0"
source = { registry = "https://pypi.org/simple" }
sdist = { url = "https://files.pythonhosted.org/packages/e6/30/fba0d96b4b5fbf5948ed3f4681f7da2f9f64512e1d303f94b4cc174c24a5/websocket_client-1.8.0.tar.gz", hash = "sha256:3239df9f44da632f96012472805d40a23281a991027ce11d2f45a6f24ac4c3da", size = 54648, upload-time = "2024-04-23T22:16:16.976Z" }
wheels = [
    { url = "https://files.pythonhosted.org/packages/5a/84/44687a29792a70e111c5c477230a72c4b957d88d16141199bf9acb7537a3/websocket_client-1.8.0-py3-none-any.whl", hash = "sha256:17b44cc997f5c498e809b22cdf2d9c7a9e71c02c8cc2b6c56e7c2d1239bfa526", size = 58826, upload-time = "2024-04-23T22:16:14.422Z" },
]

[[package]]
name = "websockets"
version = "15.0.1"
source = { registry = "https://pypi.org/simple" }
sdist = { url = "https://files.pythonhosted.org/packages/21/e6/26d09fab466b7ca9c7737474c52be4f76a40301b08362eb2dbc19dcc16c1/websockets-15.0.1.tar.gz", hash = "sha256:82544de02076bafba038ce055ee6412d68da13ab47f0c60cab827346de828dee", size = 177016, upload-time = "2025-03-05T20:03:41.606Z" }
wheels = [
    { url = "https://files.pythonhosted.org/packages/51/6b/4545a0d843594f5d0771e86463606a3988b5a09ca5123136f8a76580dd63/websockets-15.0.1-cp312-cp312-macosx_10_13_universal2.whl", hash = "sha256:3e90baa811a5d73f3ca0bcbf32064d663ed81318ab225ee4f427ad4e26e5aff3", size = 175437, upload-time = "2025-03-05T20:02:16.706Z" },
    { url = "https://files.pythonhosted.org/packages/f4/71/809a0f5f6a06522af902e0f2ea2757f71ead94610010cf570ab5c98e99ed/websockets-15.0.1-cp312-cp312-macosx_10_13_x86_64.whl", hash = "sha256:592f1a9fe869c778694f0aa806ba0374e97648ab57936f092fd9d87f8bc03665", size = 173096, upload-time = "2025-03-05T20:02:18.832Z" },
    { url = "https://files.pythonhosted.org/packages/3d/69/1a681dd6f02180916f116894181eab8b2e25b31e484c5d0eae637ec01f7c/websockets-15.0.1-cp312-cp312-macosx_11_0_arm64.whl", hash = "sha256:0701bc3cfcb9164d04a14b149fd74be7347a530ad3bbf15ab2c678a2cd3dd9a2", size = 173332, upload-time = "2025-03-05T20:02:20.187Z" },
    { url = "https://files.pythonhosted.org/packages/a6/02/0073b3952f5bce97eafbb35757f8d0d54812b6174ed8dd952aa08429bcc3/websockets-15.0.1-cp312-cp312-manylinux_2_17_aarch64.manylinux2014_aarch64.whl", hash = "sha256:e8b56bdcdb4505c8078cb6c7157d9811a85790f2f2b3632c7d1462ab5783d215", size = 183152, upload-time = "2025-03-05T20:02:22.286Z" },
    { url = "https://files.pythonhosted.org/packages/74/45/c205c8480eafd114b428284840da0b1be9ffd0e4f87338dc95dc6ff961a1/websockets-15.0.1-cp312-cp312-manylinux_2_5_i686.manylinux1_i686.manylinux_2_17_i686.manylinux2014_i686.whl", hash = "sha256:0af68c55afbd5f07986df82831c7bff04846928ea8d1fd7f30052638788bc9b5", size = 182096, upload-time = "2025-03-05T20:02:24.368Z" },
    { url = "https://files.pythonhosted.org/packages/14/8f/aa61f528fba38578ec553c145857a181384c72b98156f858ca5c8e82d9d3/websockets-15.0.1-cp312-cp312-manylinux_2_5_x86_64.manylinux1_x86_64.manylinux_2_17_x86_64.manylinux2014_x86_64.whl", hash = "sha256:64dee438fed052b52e4f98f76c5790513235efaa1ef7f3f2192c392cd7c91b65", size = 182523, upload-time = "2025-03-05T20:02:25.669Z" },
    { url = "https://files.pythonhosted.org/packages/ec/6d/0267396610add5bc0d0d3e77f546d4cd287200804fe02323797de77dbce9/websockets-15.0.1-cp312-cp312-musllinux_1_2_aarch64.whl", hash = "sha256:d5f6b181bb38171a8ad1d6aa58a67a6aa9d4b38d0f8c5f496b9e42561dfc62fe", size = 182790, upload-time = "2025-03-05T20:02:26.99Z" },
    { url = "https://files.pythonhosted.org/packages/02/05/c68c5adbf679cf610ae2f74a9b871ae84564462955d991178f95a1ddb7dd/websockets-15.0.1-cp312-cp312-musllinux_1_2_i686.whl", hash = "sha256:5d54b09eba2bada6011aea5375542a157637b91029687eb4fdb2dab11059c1b4", size = 182165, upload-time = "2025-03-05T20:02:30.291Z" },
    { url = "https://files.pythonhosted.org/packages/29/93/bb672df7b2f5faac89761cb5fa34f5cec45a4026c383a4b5761c6cea5c16/websockets-15.0.1-cp312-cp312-musllinux_1_2_x86_64.whl", hash = "sha256:3be571a8b5afed347da347bfcf27ba12b069d9d7f42cb8c7028b5e98bbb12597", size = 182160, upload-time = "2025-03-05T20:02:31.634Z" },
    { url = "https://files.pythonhosted.org/packages/ff/83/de1f7709376dc3ca9b7eeb4b9a07b4526b14876b6d372a4dc62312bebee0/websockets-15.0.1-cp312-cp312-win32.whl", hash = "sha256:c338ffa0520bdb12fbc527265235639fb76e7bc7faafbb93f6ba80d9c06578a9", size = 176395, upload-time = "2025-03-05T20:02:33.017Z" },
    { url = "https://files.pythonhosted.org/packages/7d/71/abf2ebc3bbfa40f391ce1428c7168fb20582d0ff57019b69ea20fa698043/websockets-15.0.1-cp312-cp312-win_amd64.whl", hash = "sha256:fcd5cf9e305d7b8338754470cf69cf81f420459dbae8a3b40cee57417f4614a7", size = 176841, upload-time = "2025-03-05T20:02:34.498Z" },
    { url = "https://files.pythonhosted.org/packages/cb/9f/51f0cf64471a9d2b4d0fc6c534f323b664e7095640c34562f5182e5a7195/websockets-15.0.1-cp313-cp313-macosx_10_13_universal2.whl", hash = "sha256:ee443ef070bb3b6ed74514f5efaa37a252af57c90eb33b956d35c8e9c10a1931", size = 175440, upload-time = "2025-03-05T20:02:36.695Z" },
    { url = "https://files.pythonhosted.org/packages/8a/05/aa116ec9943c718905997412c5989f7ed671bc0188ee2ba89520e8765d7b/websockets-15.0.1-cp313-cp313-macosx_10_13_x86_64.whl", hash = "sha256:5a939de6b7b4e18ca683218320fc67ea886038265fd1ed30173f5ce3f8e85675", size = 173098, upload-time = "2025-03-05T20:02:37.985Z" },
    { url = "https://files.pythonhosted.org/packages/ff/0b/33cef55ff24f2d92924923c99926dcce78e7bd922d649467f0eda8368923/websockets-15.0.1-cp313-cp313-macosx_11_0_arm64.whl", hash = "sha256:746ee8dba912cd6fc889a8147168991d50ed70447bf18bcda7039f7d2e3d9151", size = 173329, upload-time = "2025-03-05T20:02:39.298Z" },
    { url = "https://files.pythonhosted.org/packages/31/1d/063b25dcc01faa8fada1469bdf769de3768b7044eac9d41f734fd7b6ad6d/websockets-15.0.1-cp313-cp313-manylinux_2_17_aarch64.manylinux2014_aarch64.whl", hash = "sha256:595b6c3969023ecf9041b2936ac3827e4623bfa3ccf007575f04c5a6aa318c22", size = 183111, upload-time = "2025-03-05T20:02:40.595Z" },
    { url = "https://files.pythonhosted.org/packages/93/53/9a87ee494a51bf63e4ec9241c1ccc4f7c2f45fff85d5bde2ff74fcb68b9e/websockets-15.0.1-cp313-cp313-manylinux_2_5_i686.manylinux1_i686.manylinux_2_17_i686.manylinux2014_i686.whl", hash = "sha256:3c714d2fc58b5ca3e285461a4cc0c9a66bd0e24c5da9911e30158286c9b5be7f", size = 182054, upload-time = "2025-03-05T20:02:41.926Z" },
    { url = "https://files.pythonhosted.org/packages/ff/b2/83a6ddf56cdcbad4e3d841fcc55d6ba7d19aeb89c50f24dd7e859ec0805f/websockets-15.0.1-cp313-cp313-manylinux_2_5_x86_64.manylinux1_x86_64.manylinux_2_17_x86_64.manylinux2014_x86_64.whl", hash = "sha256:0f3c1e2ab208db911594ae5b4f79addeb3501604a165019dd221c0bdcabe4db8", size = 182496, upload-time = "2025-03-05T20:02:43.304Z" },
    { url = "https://files.pythonhosted.org/packages/98/41/e7038944ed0abf34c45aa4635ba28136f06052e08fc2168520bb8b25149f/websockets-15.0.1-cp313-cp313-musllinux_1_2_aarch64.whl", hash = "sha256:229cf1d3ca6c1804400b0a9790dc66528e08a6a1feec0d5040e8b9eb14422375", size = 182829, upload-time = "2025-03-05T20:02:48.812Z" },
    { url = "https://files.pythonhosted.org/packages/e0/17/de15b6158680c7623c6ef0db361da965ab25d813ae54fcfeae2e5b9ef910/websockets-15.0.1-cp313-cp313-musllinux_1_2_i686.whl", hash = "sha256:756c56e867a90fb00177d530dca4b097dd753cde348448a1012ed6c5131f8b7d", size = 182217, upload-time = "2025-03-05T20:02:50.14Z" },
    { url = "https://files.pythonhosted.org/packages/33/2b/1f168cb6041853eef0362fb9554c3824367c5560cbdaad89ac40f8c2edfc/websockets-15.0.1-cp313-cp313-musllinux_1_2_x86_64.whl", hash = "sha256:558d023b3df0bffe50a04e710bc87742de35060580a293c2a984299ed83bc4e4", size = 182195, upload-time = "2025-03-05T20:02:51.561Z" },
    { url = "https://files.pythonhosted.org/packages/86/eb/20b6cdf273913d0ad05a6a14aed4b9a85591c18a987a3d47f20fa13dcc47/websockets-15.0.1-cp313-cp313-win32.whl", hash = "sha256:ba9e56e8ceeeedb2e080147ba85ffcd5cd0711b89576b83784d8605a7df455fa", size = 176393, upload-time = "2025-03-05T20:02:53.814Z" },
    { url = "https://files.pythonhosted.org/packages/1b/6c/c65773d6cab416a64d191d6ee8a8b1c68a09970ea6909d16965d26bfed1e/websockets-15.0.1-cp313-cp313-win_amd64.whl", hash = "sha256:e09473f095a819042ecb2ab9465aee615bd9c2028e4ef7d933600a8401c79561", size = 176837, upload-time = "2025-03-05T20:02:55.237Z" },
    { url = "https://files.pythonhosted.org/packages/fa/a8/5b41e0da817d64113292ab1f8247140aac61cbf6cfd085d6a0fa77f4984f/websockets-15.0.1-py3-none-any.whl", hash = "sha256:f7a866fbc1e97b5c617ee4116daaa09b722101d4a3c170c787450ba409f9736f", size = 169743, upload-time = "2025-03-05T20:03:39.41Z" },
]

[[package]]
name = "wheel"
version = "0.45.1"
source = { registry = "https://pypi.org/simple" }
sdist = { url = "https://files.pythonhosted.org/packages/8a/98/2d9906746cdc6a6ef809ae6338005b3f21bb568bea3165cfc6a243fdc25c/wheel-0.45.1.tar.gz", hash = "sha256:661e1abd9198507b1409a20c02106d9670b2576e916d58f520316666abca6729", size = 107545, upload-time = "2024-11-23T00:18:23.513Z" }
wheels = [
    { url = "https://files.pythonhosted.org/packages/0b/2c/87f3254fd8ffd29e4c02732eee68a83a1d3c346ae39bc6822dcbcb697f2b/wheel-0.45.1-py3-none-any.whl", hash = "sha256:708e7481cc80179af0e556bbf0cc00b8444c7321e2700b8d8580231d13017248", size = 72494, upload-time = "2024-11-23T00:18:21.207Z" },
]

[[package]]
name = "wsproto"
version = "1.2.0"
source = { registry = "https://pypi.org/simple" }
dependencies = [
    { name = "h11" },
]
sdist = { url = "https://files.pythonhosted.org/packages/c9/4a/44d3c295350d776427904d73c189e10aeae66d7f555bb2feee16d1e4ba5a/wsproto-1.2.0.tar.gz", hash = "sha256:ad565f26ecb92588a3e43bc3d96164de84cd9902482b130d0ddbaa9664a85065", size = 53425, upload-time = "2022-08-23T19:58:21.447Z" }
wheels = [
    { url = "https://files.pythonhosted.org/packages/78/58/e860788190eba3bcce367f74d29c4675466ce8dddfba85f7827588416f01/wsproto-1.2.0-py3-none-any.whl", hash = "sha256:b9acddd652b585d75b20477888c56642fdade28bdfd3579aa24a4d2c037dd736", size = 24226, upload-time = "2022-08-23T19:58:19.96Z" },
]<|MERGE_RESOLUTION|>--- conflicted
+++ resolved
@@ -87,17 +87,10 @@
 
 [package.metadata]
 requires-dist = [
-<<<<<<< HEAD
-    { name = "fastapi", extras = ["standard"], specifier = "==0.115.*" },
-    { name = "pyautogui", specifier = "==0.9.*" },
-    { name = "pydantic", specifier = "==2.11.*" },
-    { name = "seleniumbase", specifier = "==4.*" },
-=======
     { name = "fastapi", extras = ["standard"], specifier = "==0.116.1" },
     { name = "pyautogui", specifier = "==0.9.54" },
     { name = "pydantic", specifier = "==2.11.7" },
     { name = "seleniumbase", specifier = "==4.40.8" },
->>>>>>> 58ebb5a3
     { name = "uvicorn", specifier = "==0.35.0" },
 ]
 
