from __future__ import annotations

import logging
import os

import uvicorn
from fastapi import FastAPI
from fastapi.middleware.gzip import GZipMiddleware

from src.consts import LOG_LEVEL, VERSION
from src.endpoints import router
from src.middlewares import LogRequest
from src.utils import logger

logger.info("Using version %s", VERSION)

app = FastAPI(debug=LOG_LEVEL == logging.DEBUG, log_level=LOG_LEVEL)
app.add_middleware(GZipMiddleware)
app.add_middleware(LogRequest)

app.include_router(router=router)


if __name__ == "__main__":
<<<<<<< HEAD
    uvicorn.run("main:app", host="0.0.0.0", port=8191, log_level=LOG_LEVEL, reload=True)  # noqa: S104
=======
    host = os.getenv("HOST", "0.0.0.0")
    uvicorn.run(app, host=host, port=8191, log_level=LOG_LEVEL)  # noqa: S104
>>>>>>> 58ebb5a3
<|MERGE_RESOLUTION|>--- conflicted
+++ resolved
@@ -22,9 +22,5 @@
 
 
 if __name__ == "__main__":
-<<<<<<< HEAD
-    uvicorn.run("main:app", host="0.0.0.0", port=8191, log_level=LOG_LEVEL, reload=True)  # noqa: S104
-=======
     host = os.getenv("HOST", "0.0.0.0")
-    uvicorn.run(app, host=host, port=8191, log_level=LOG_LEVEL)  # noqa: S104
->>>>>>> 58ebb5a3
+    uvicorn.run("main:app", host=host, port=8191, log_level=LOG_LEVEL, reload=True)  # noqa: S104